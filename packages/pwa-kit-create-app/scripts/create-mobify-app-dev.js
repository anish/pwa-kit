#!/usr/bin/env node
/*
 * Copyright (c) 2021, salesforce.com, inc.
 * All rights reserved.
 * SPDX-License-Identifier: BSD-3-Clause
 * For full license text, see the LICENSE file in the repo root or https://opensource.org/licenses/BSD-3-Clause
 */

/**
 * This is a small wrapper around the generator script that we intend to use during
 * development and testing only. This script behaves identically to the wrapped
 * script but does setup/teardown of a local NPM repository that lets us test some
 * important edge-cases. Those are:
 *
 * 1. Testing `npx pwa-kit-create-app` without publishing to the public NPM repo.
 * 2. Realistically testing generated projects as though they were installed from
 *    the public NPM repo.
 *
 * Both cases can be tested by publishing all monorepo packages to a private, local
 * NPM repository before running the generator script.
 *
 * ## Detailed Explanations
 *
 * ### Testing `npx pwa-kit-create-app`
 *
 * It is simply not possible to test the behaviour of the `npx` command without
 * first publishing the package under test. We don't want to publish to the public
 * NPM repo all the time, so we use a private repo.
 *
 * ### Testing generated projects as installed from NPM
 *
 * NPM installs packages differently, depending on whether the package is being
 * installed in "development mode" or not. In the monorepo all our packages are
 * installed in development mode, but in end-user projects, they are not.
 *
 * The big difference between the two modes is that in development mode, NPM will
 * install a package's devDependencies; in production mode it will not. Properly
 * testing production installs ensures, therefore, that eg. the progressive-web-sdk
 * lists its dependencies in the right section. Without this, it's *super* easy to
 * accidentally add a devDependency to a package and then forget that the
 * devDependency won't actually be installed for the end-user!
 */

const p = require('path')
const sh = require('shelljs')
const fs = require('fs')
const cp = require('child_process')

sh.set('-e')

const logFileName = p.join(__dirname, '..', 'local-npm-repo', 'verdaccio.log')

/**
 * Run the provided function with a local NPM repository running in the background.
 */
const withLocalNPMRepo = (func) => {
    const monorepoRoot = p.resolve(__dirname, '..', '..', '..')
    const verdaccio = p.join(__dirname, '..', 'node_modules', '.bin', 'verdaccio')
    const verdaccioConfigDir = p.join(__dirname, '..', 'local-npm-repo')

    // Clear any cached packages from a previous run.
    sh.rm('-rf', p.join(verdaccioConfigDir, 'storage'))
    sh.mkdir(p.join(verdaccioConfigDir, 'storage'))

    let child

    const cleanup = () => {
        console.log('Shutting down local NPM repository')
        delete process.env['npm_config_registry']
        child.kill()
    }

    return Promise.resolve()
        .then(
            () =>
                new Promise((resolve) => {
                    console.log('Starting up local NPM repository')

                    child = cp.exec(`${verdaccio} --config config.yaml`, {
                        cwd: verdaccioConfigDir,
                        stdio: 'inherit',
                        env: {
                            ...process.env,
                            OPENCOLLECTIVE_HIDE: 'true',
                            DISABLE_OPENCOLLECTIVE: 'true',
                            OPEN_SOURCE_CONTRIBUTOR: 'true'
                        }
                    })

                    const checkTime = 1000

                    const waitForLogFileExists = () => {
                        setTimeout(() => {
                            fs.readFile(logFileName, (err) => {
                                if (err) {
                                    waitForLogFileExists()
                                } else {
                                    const readStream = fs.createReadStream(logFileName)

                                    readStream.on('data', (data) => {
                                        if (data.includes('http address')) {
                                            // Verdaccio is running once it logs the HTTP address. Configure
                                            // NPM to use the local repo, through env vars.
                                            process.env['npm_config_registry'] =
                                                'http://localhost:4873/'
                                            resolve()
                                        }
                                    })
                                }
                            })
                        }, checkTime)
                    }

                    waitForLogFileExists()
                })
        )
        .then(() => {
            // Now that we're set up to use the local NPM repo, publish the monorepo
            // packages to it. This is safe to do – Verdaccio does not forward these
            // the public NPM repo.
            console.log('Publishing packages to the local NPM repository')
            sh.exec('npm run lerna -- publish from-package --yes --concurrency 1 --loglevel warn', {
                cwd: monorepoRoot,
                fatal: true,
                silent: false
            }).toEnd(logFileName)
            console.log('Published successfully')
        })
        .then(() => func())
        .then(() => cleanup())
        .catch((err) => {
            cleanup()
            throw err
        })
}

const runGenerator = () => {
    // Shelljs can't run interactive programs, so we have to switch to child_process.
    // See https://github.com/shelljs/shelljs/wiki/FAQ#running-interactive-programs-with-exec
<<<<<<< HEAD
    cp.execSync(`npx pwa-kit-create-app ${process.argv.slice(2).join(' ')}`, {
=======

    cp.execSync(`npx pwa-kit-create-app --outputDir ${process.argv.slice(3)}`, {
>>>>>>> f83cfda1
        stdio: 'inherit'
    })
}

const main = () => {
    return Promise.resolve()
        .then(() => withLocalNPMRepo(runGenerator))
        .then(() => process.exit(0))
        .catch(() => process.exit(1))
}

if (require.main === module) {
    main()
}<|MERGE_RESOLUTION|>--- conflicted
+++ resolved
@@ -137,12 +137,8 @@
 const runGenerator = () => {
     // Shelljs can't run interactive programs, so we have to switch to child_process.
     // See https://github.com/shelljs/shelljs/wiki/FAQ#running-interactive-programs-with-exec
-<<<<<<< HEAD
-    cp.execSync(`npx pwa-kit-create-app ${process.argv.slice(2).join(' ')}`, {
-=======
 
     cp.execSync(`npx pwa-kit-create-app --outputDir ${process.argv.slice(3)}`, {
->>>>>>> f83cfda1
         stdio: 'inherit'
     })
 }
