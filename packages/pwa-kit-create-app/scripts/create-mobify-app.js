#!/usr/bin/env node
/*
 * Copyright (c) 2021, salesforce.com, inc.
 * All rights reserved.
 * SPDX-License-Identifier: BSD-3-Clause
 * For full license text, see the LICENSE file in the repo root or https://opensource.org/licenses/BSD-3-Clause
 */

/**
 * This is a generator for projects that run on the Mobify platform.
 *
 * The output of this script is a copy of the pwa package with the following changes:
 *
 * 1) We update any monorepo-local dependencies to be installed through NPM.
 *
 * 2) We rename the PWA and configure the generated project based on answers to
 *    questions that we ask the user on the CLI.
 *
 * ## Basic usage
 *
 * We expect end-users to generate projects by running `npx pwa-kit-create-app` on
 * the CLI and following the prompts. Users must be able to run that command without
 * installing any dependencies first.
 *
 * ## Advanced usage and integration testing:
 *
 * In order to skip prompts on CircleCI, the generator supports a purposefully
 * undocumented `PRESET` environment variable, which you can use to skip the prompts
 * in a CI environment. These presets run the generator with hard-coded answers to
 * the questions we would normally ask an end-user. Supported presets are:
 *
 *   1. "test-project" - A test project using the demo connector.
 *   2. "test-project-sffc" - A test project using the SFCC connector.
 */

const p = require('path')
const fs = require('fs')
const os = require('os')
const program = require('commander')
const inquirer = require('inquirer')
const {URL} = require('url')
const deepmerge = require('deepmerge')
const sh = require('shelljs')
const tar = require('tar')
const generatorPkg = require('../package.json')

sh.set('-e')

const GENERATED_PROJECT_VERSION = '0.0.1'

const HELLO_WORLD_TEST_PROJECT = 'hello-world-test-project'
const HELLO_WORLD = 'hello-world'
const TEST_PROJECT = 'test-project' // TODO: This will be replaced with the `isomorphic-client` config.
const PROMPT = 'prompt'

const PRESETS = [TEST_PROJECT, PROMPT, HELLO_WORLD]

const GENERATOR_PRESET = process.env.GENERATOR_PRESET || PROMPT

const DEFAULT_OUTPUT_DIR = p.join(process.cwd(), 'generated-project')

const SDK_VERSION = generatorPkg.version

const readJson = (path) => JSON.parse(sh.cat(path))

const writeJson = (path, data) => new sh.ShellString(JSON.stringify(data, null, 2)).to(path)

const replaceJSON = (path, replacements) =>
    writeJson(path, Object.assign(readJson(path), replacements))

/**
 * Deeply merge two objects in such a way that all array entries in b replace array
 * entries in a, eg:
 *
 * merge(
 *   {foo: 'foo', items: [{thing: 'a'}]},
 *   {bar: 'bar', items: [{thing: 'b'}]}
 *  )
 * > {foo: 'foo', bar: 'bar', items: [{thing: 'b'}]}
 *
 * @param a
 * @param b
 * @return {*}
 */
const merge = (a, b) => deepmerge(a, b, {arrayMerge: (orignal, replacement) => replacement})

/**
 * @param answers - a map of package-names to package.json values that are
 *   deep-merged with each package's original package.json data. Eg:
 *
 *   {
 *      "scaffold-pwa": {
 *          "name": "new-project-web",
 *          "version": "0.0.1",
 *      }
 *   }
 *
 * Each package name included in the object's keys will be copied into the
 * generated project, all others are excluded.
 */
const runGenerator = (answers, {outputDir}) => {
    // These are the public, mobify-owned packages that can be installed through NPM.
    const npmInstallables = ['pwa-kit-react-sdk']

    // Check specified SDK versions actually exist on NPM.
    npmInstallables.forEach((pkgName) => {
        const versions = JSON.parse(sh.exec(`npm view ${pkgName} versions --json`, {silent: true}))
        if (versions.indexOf(SDK_VERSION) < 0) {
            const msg =
                `Error: You're generating a project using version "${SDK_VERSION}" of ` +
                `Mobify's SDKs, but "${pkgName}@${SDK_VERSION}" does not exist on NPM.\n` +
                `The available versions are:\n${versions.map((v) => `  ${v}`).join('\n')}`
            console.error(msg)
            process.exit(1)
        }
    })

    extractTemplate('pwa', outputDir)

    const pkgJsonPath = p.resolve(outputDir, 'package.json')
    const pkgJSON = readJson(pkgJsonPath)
    const finalPkgData = merge(pkgJSON, answers['scaffold-pwa'])

    npmInstallables.forEach((pkgName) => {
        const keys = ['dependencies', 'devDependencies']
        keys.forEach((key) => {
            const deps = finalPkgData[key]
            if (deps && deps[pkgName]) {
                deps[pkgName] = SDK_VERSION
            }
        })
    })

    writeJson(pkgJsonPath, finalPkgData)

    const manifest = p.resolve(outputDir, 'app', 'static', 'manifest.json')
    replaceJSON(manifest, {
        name: finalPkgData.siteName,
        short_name: finalPkgData.siteName,
        start_url: '/?homescreen=1',
        icons: [
            {
                src: './img/global/app-icon-192.png',
                sizes: '192x192'
            },
            {
                src: './img/global/app-icon-512.png',
                sizes: '512x512'
            }
        ]
    })

    const commerceAPIConfigTemplate = require(`../assets/pwa/commerce-api.config`).template
    const commerceData = {
        proxyPath: answers['scaffold-pwa'].mobify.ssrParameters.proxyConfigs[0].path,
        clientId: answers['commerce-api'].clientId,
        organizationId: answers['commerce-api'].organizationId,
        shortCode: answers['commerce-api'].shortCode,
        siteId: answers['commerce-api'].siteId
    }

    new sh.ShellString(commerceAPIConfigTemplate(commerceData)).to(
        p.resolve(outputDir, 'app', 'commerce-api.config.js')
    )

    const einsteinAPIConfigTemplate = require(`../assets/pwa/einstein-api.config`).template
    const einsteinData = {
        proxyPath: answers['scaffold-pwa'].mobify.ssrParameters.proxyConfigs[2].path,
        einsteinId: answers['einstein-api'].einsteinId,
        siteId: answers['commerce-api'].siteId
    }
    new sh.ShellString(einsteinAPIConfigTemplate(einsteinData)).to(
        p.resolve(outputDir, 'app', 'einstein-api.config.js')
    )

    console.log('Installing dependencies for the generated project (this can take a while)')
    sh.exec(`npm install --no-progress`, {
        env: process.env,
        cwd: outputDir,
        silent: true
    })
}

const prompts = () => {
    const validProjectId = (s) =>
        /^[a-z0-9-]{1,20}$/.test(s) ||
        'Value can only contain lowercase letters, numbers, and hyphens.'

    const validUrl = (s) => {
        try {
            new URL(s)
            return true
        } catch (err) {
            return 'Value must be an absolute URL'
        }
    }

    const validSiteId = (s) =>
        /^[a-z0-9_-]+$/i.test(s) || 'Valid characters are alphanumeric, hyphen, or underscore'

    // To see definitions for Commerce API configuration values, refer to these
    // doc --> https://developer.commercecloud.com/s/article/CommerceAPI-ConfigurationValues.
    const defaultCommerceAPIError =
        'Invalid format. Follow this link for configuration documentation https://developer.commercecloud.com/s/article/CommerceAPI-ConfigurationValues'
    const defaultEinsteinAPIError =
        'Invalid format. Follow this link for configuration documentation https://developer.commercecloud.com/s/api-details/a003k00000UI4hPAAT/commerce-cloud-developer-centereinsteinrecommendations'
    const validShortCode = (s) => /(^[0-9A-Z]{8}$)/i.test(s) || defaultCommerceAPIError
    const validClientId = (s) =>
        /(^[0-9A-Z]{8}-[0-9A-Z]{4}-[0-9A-Z]{4}-[0-9A-Z]{4}-[0-9A-Z]{12}$)/i.test(s) ||
        s === 'aaaaaaaaaaaaaaaaaaaaaaaaaaaaaa' ||
        defaultCommerceAPIError
    const validOrganizationId = (s) =>
        /^(f_ecom)_([A-Z]{4})_(prd|stg|dev|[0-9]{3}|s[0-9]{2})$/i.test(s) || defaultCommerceAPIError
    const validEinsteinId = (s) =>
        /(^[0-9A-Z]{8}-[0-9A-Z]{4}-[0-9A-Z]{4}-[0-9A-Z]{4}-[0-9A-Z]{12}$)/i.test(s) ||
        s === '' ||
        defaultEinsteinAPIError

    const questions = [
        {
            name: 'projectId',
            validate: validProjectId,
            message: 'What is your project ID (example-project) in Managed Runtime Admin?'
        },
        {
            name: 'instanceUrl',
            message:
                'What is the URL (https://example_instance_id.sandbox.us01.dx.commercecloud.salesforce.com) for your Commerce Cloud instance?',
            validate: validUrl
        },
        {
            name: 'clientId',
            message: 'What is your Commerce API client ID in Account Manager?',
            validate: validClientId
        },
        {
            name: 'siteId',
            message: "What is your site's ID (examples: RefArch, SiteGenesis) in Business Manager?",
            validate: validSiteId
        },
        {
            name: 'organizationId',
            message: 'What is your Commerce API organization ID in Business Manager?',
            validate: validOrganizationId
        },
        {
            name: 'shortCode',
            message: 'What is your Commerce API short code in Business Manager?',
            validate: validShortCode
        },
        {
            name: 'einsteinId',
            message: 'What is your API Client ID in the Einstein Configurator? (optional)',
            validate: validEinsteinId
        }
    ]

    return inquirer.prompt(questions).then((answers) => buildAnswers(answers))
}

const buildAnswers = ({
    projectId,
    instanceUrl,
    clientId,
    siteId,
    organizationId,
    shortCode,
    einsteinId
}) => {
    return {
        globals: {projectId},
        'scaffold-pwa': {
            name: projectId,
            version: GENERATED_PROJECT_VERSION,
            mobify: {
                ssrParameters: {
                    proxyConfigs: [
                        {
                            path: 'api',
                            host: `${shortCode}.api.commercecloud.salesforce.com`
                        },
                        {
                            path: 'ocapi',
                            host: new URL(instanceUrl).hostname
                        },
                        {
                            path: 'einstein',
                            host: 'api.cquotient.com'
                        }
                    ]
                }
            }
        },

        'commerce-api': {clientId, siteId, organizationId, shortCode},
        'einstein-api': {einsteinId}
    }
}

const testProjectAnswers = () => {
    const config = {
        projectId: 'scaffold-pwa',
        instanceUrl: 'https://zzrf-001.sandbox.us01.dx.commercecloud.salesforce.com',
        clientId: 'c9c45bfd-0ed3-4aa2-9971-40f88962b836',
        siteId: 'RefArchGlobal',
        organizationId: 'f_ecom_zzrf_001',
        shortCode: 'kv7kzm78',
        einsteinId: '1ea06c6e-c936-4324-bcf0-fada93f83bb1'
    }

    return buildAnswers(config)
}

const helloWorldPrompts = () => {
    const validProjectId = (s) =>
        /^[a-z0-9-]{1,20}$/.test(s) ||
        'Value can only contain lowercase letters, numbers, and hyphens.'
    const questions = [
        {
            name: 'projectId',
            validate: validProjectId,
            message: 'What is your project ID (example-project) in Managed Runtime Admin?'
        }
    ]
    return inquirer.prompt(questions)
}

const generateHelloWorld = ({projectId}, {outputDir}) => {
<<<<<<< HEAD
    extractTemplate('hello-world', outputDir)
=======
    sh.cp('-R', p.join(__dirname, '..', 'template-hello-world'), outputDir)

>>>>>>> d9425fd2
    const pkgJsonPath = p.resolve(outputDir, 'package.json')
    const pkgJSON = readJson(pkgJsonPath)
    const finalPkgData = merge(pkgJSON, {name: projectId})
    writeJson(pkgJsonPath, finalPkgData)

    console.log('Installing dependencies for the generated project (this can take a while)')
    sh.exec(`npm install --no-progress`, {
        env: process.env,
        cwd: outputDir,
        silent: true
    })
}

<<<<<<< HEAD
const extractTemplate = (templateName, outputDir) => {
    const tmp = fs.mkdtempSync(p.resolve(os.tmpdir(), 'extract-template'))
    tar.x({
        file: p.join(__dirname, '..', 'templates', `${templateName}.tar.gz`),
        cwd: p.join(tmp),
        sync: true
    })
    sh.mv(p.join(tmp, templateName), outputDir)
    sh.rm('-rf', tmp)
}

=======
>>>>>>> d9425fd2
const main = (opts) => {
    if (!(opts.outputDir === DEFAULT_OUTPUT_DIR) && sh.test('-e', opts.outputDir)) {
        console.error(
            `The output directory "${opts.outputDir}" already exists. Try, eg. ` +
                `"~/Desktop/my-project" instead of "~/Desktop"`
        )
        process.exit(1)
    }

    switch (GENERATOR_PRESET) {
        case HELLO_WORLD_TEST_PROJECT:
            return generateHelloWorld({projectId: 'hello-world'}, opts)
        case HELLO_WORLD:
            return helloWorldPrompts(opts).then((answers) => generateHelloWorld(answers, opts))
        case TEST_PROJECT:
            return runGenerator(testProjectAnswers(), opts)
        case PROMPT:
            console.log(
                'See https://developer.commercecloud.com/s/article/CommerceAPI-ConfigurationValues for details on configuration values\n'
            )
            return prompts(opts).then((answers) => runGenerator(answers, opts))
        default:
            console.error(
                `The preset "${GENERATOR_PRESET}" is not valid. Valid presets are: ${PRESETS.map(
                    (x) => `"${x}"`
                ).join(' ')}.`
            )
            process.exit(1)
    }
}

if (require.main === module) {
    program.description(`Generate a new Mobify project`)
    program.option(
        '--outputDir <path>',
        `Path to the output directory for the new project`,
        DEFAULT_OUTPUT_DIR
    )
    program.parse(process.argv)

    return Promise.resolve()
        .then(() => main(program))
        .then(() => {
            console.log('')
            console.log(`Successfully generated project in ${program.outputDir}`)
            process.exit(0)
        })
        .catch((err) => {
            console.error('Failed to generate project')
            console.error(err)
            process.exit(1)
        })
}<|MERGE_RESOLUTION|>--- conflicted
+++ resolved
@@ -53,7 +53,7 @@
 const TEST_PROJECT = 'test-project' // TODO: This will be replaced with the `isomorphic-client` config.
 const PROMPT = 'prompt'
 
-const PRESETS = [TEST_PROJECT, PROMPT, HELLO_WORLD]
+const PRESETS = [TEST_PROJECT, PROMPT, HELLO_WORLD, HELLO_WORLD_TEST_PROJECT]
 
 const GENERATOR_PRESET = process.env.GENERATOR_PRESET || PROMPT
 
@@ -326,12 +326,7 @@
 }
 
 const generateHelloWorld = ({projectId}, {outputDir}) => {
-<<<<<<< HEAD
     extractTemplate('hello-world', outputDir)
-=======
-    sh.cp('-R', p.join(__dirname, '..', 'template-hello-world'), outputDir)
-
->>>>>>> d9425fd2
     const pkgJsonPath = p.resolve(outputDir, 'package.json')
     const pkgJSON = readJson(pkgJsonPath)
     const finalPkgData = merge(pkgJSON, {name: projectId})
@@ -345,7 +340,6 @@
     })
 }
 
-<<<<<<< HEAD
 const extractTemplate = (templateName, outputDir) => {
     const tmp = fs.mkdtempSync(p.resolve(os.tmpdir(), 'extract-template'))
     tar.x({
@@ -357,8 +351,6 @@
     sh.rm('-rf', tmp)
 }
 
-=======
->>>>>>> d9425fd2
 const main = (opts) => {
     if (!(opts.outputDir === DEFAULT_OUTPUT_DIR) && sh.test('-e', opts.outputDir)) {
         console.error(
