#!/usr/bin/env node
/*
 * Copyright (c) 2021, salesforce.com, inc.
 * All rights reserved.
 * SPDX-License-Identifier: BSD-3-Clause
 * For full license text, see the LICENSE file in the repo root or https://opensource.org/licenses/BSD-3-Clause
 */

/**
 * This is a generator for PWA Kit projects that run on the Managed Runtime.
 *
 * The output of this script is a copy of a project template with the following changes:
 *
 * 1) We update any monorepo-local dependencies to be installed through NPM.
 *
 * 2) We rename the template and configure the generated project based on answers to
 *    questions that we ask the user on the CLI.
 *
 * ## Basic usage
 *
 * We expect end-users to generate projects by running `npx pwa-kit-create-app` on
 * the CLI and following the prompts. Users must be able to run that command without
 * installing any dependencies first.
 *
 * ## Advanced usage and integration testing:
 *
 * For testing on CI we need to be able to generate projects without running
 * the interactive prompts on the CLI. To support these cases, we have
 * a few presets that are "private" and only usable through the GENERATOR_PRESET
 * env var – this keeps them out of the --help docs.
 *
 * If both the GENERATOR_PRESET env var and --preset arguments are passed, the
 * option set in --preset is used.
 */

const p = require('path')
const fs = require('fs')
const os = require('os')
const child_proc = require('child_process')
const {Command} = require('commander')
const inquirer = require('inquirer')
const {URL} = require('url')
const deepmerge = require('deepmerge')
const sh = require('shelljs')
const tar = require('tar')
const semver = require('semver')
const slugify = require('slugify')
const generatorPkg = require('../package.json')

const program = new Command()

sh.set('-e')

const GENERATED_PROJECT_VERSION = '0.0.1'

const HELLO_WORLD_TEST_PROJECT = 'hello-world-test-project'
const HELLO_WORLD = 'hello-world'
const TEST_PROJECT = 'test-project' // TODO: This will be replaced with the `isomorphic-client` config.
const RETAIL_REACT_APP_DEMO = 'retail-react-app-demo'
const RETAIL_REACT_APP = 'retail-react-app'

const PRIVATE_PRESETS = [TEST_PROJECT, HELLO_WORLD, HELLO_WORLD_TEST_PROJECT]
const PUBLIC_PRESETS = [RETAIL_REACT_APP_DEMO, RETAIL_REACT_APP]
const PRESETS = PRIVATE_PRESETS.concat(PUBLIC_PRESETS)

const DEFAULT_OUTPUT_DIR = p.join(process.cwd(), 'pwa-kit-starter-project')

const PROJECT_ID_MAX_LENGTH = 20

const SDK_VERSION = generatorPkg.version

const readJson = (path) => JSON.parse(sh.cat(path))

const writeJson = (path, data) => new sh.ShellString(JSON.stringify(data, null, 2)).to(path)

const replaceJSON = (path, replacements) =>
    writeJson(path, Object.assign(readJson(path), replacements))

const slugifyName = (name) => {
    return slugify(name, {
        lower: true,
        strict: true
    }).slice(0, PROJECT_ID_MAX_LENGTH)
}

/**
 * Deeply merge two objects in such a way that all array entries in b replace array
 * entries in a, eg:
 *
 * merge(
 *   {foo: 'foo', items: [{thing: 'a'}]},
 *   {bar: 'bar', items: [{thing: 'b'}]}
 *  )
 * > {foo: 'foo', bar: 'bar', items: [{thing: 'b'}]}
 *
 * @param a
 * @param b
 * @return {*}
 */
const merge = (a, b) => deepmerge(a, b, {arrayMerge: (orignal, replacement) => replacement})

/**
 * @param answers - a map of package-names to package.json values that are
 *   deep-merged with each package's original package.json data. Eg:
 *
 *   {
 *      "scaffold-pwa": {
 *          "name": "new-project-web",
 *          "version": "0.0.1",
 *      }
 *   }
 *
 * Each package name included in the object's keys will be copied into the
 * generated project, all others are excluded.
 */
const runGenerator = (answers, {outputDir}) => {
    // These are the public, mobify-owned packages that can be installed through NPM.
    const npmInstallables = ['pwa-kit-react-sdk']

    // Check specified SDK versions actually exist on NPM.
    npmInstallables.forEach((pkgName) => {
        const versions = JSON.parse(sh.exec(`npm view ${pkgName} versions --json`, {silent: true}))
        if (versions.indexOf(SDK_VERSION) < 0) {
            const msg =
                `Error: You're generating a project using version "${SDK_VERSION}" of ` +
                `PWA Kit, but "${pkgName}@${SDK_VERSION}" does not exist on NPM.\n` +
                `The available versions are:\n${versions.map((v) => `  ${v}`).join('\n')}`
            console.error(msg)
            process.exit(1)
        }
    })

    extractTemplate('pwa', outputDir)

    const pkgJsonPath = p.resolve(outputDir, 'package.json')
    const pkgJSON = readJson(pkgJsonPath)
    const pkgDataWithAnswers = merge(pkgJSON, answers['scaffold-pwa'])

    npmInstallables.forEach((pkgName) => {
        const keys = ['dependencies', 'devDependencies']
        keys.forEach((key) => {
            const deps = pkgDataWithAnswers[key]
            if (deps && deps[pkgName]) {
                deps[pkgName] = SDK_VERSION
            }
        })
    })

    writeJson(pkgJsonPath, pkgDataWithAnswers)

    const manifest = p.resolve(outputDir, 'app', 'static', 'manifest.json')
    replaceJSON(manifest, {
        name: pkgDataWithAnswers.siteName,
        short_name: pkgDataWithAnswers.siteName,
        start_url: '/?homescreen=1',
        icons: [
            {
                src: './img/global/app-icon-192.png',
                sizes: '192x192'
            },
            {
                src: './img/global/app-icon-512.png',
                sizes: '512x512'
            }
        ]
    })

<<<<<<< HEAD
    const PWAKitConfigJsonTemplate = require(`../assets/pwa/default.js`)
    const PWAKitConfigJsonPath = p.resolve(outputDir, 'config', 'default.js')
    writeJson(PWAKitConfigJsonPath, PWAKitConfigJsonTemplate)
=======
    const PWAKitConfigJsonTemplate = require(`../assets/pwa/default`).template
>>>>>>> 424abfae

    const commerceApi = {
        proxyPath: answers['scaffold-pwa'].mobify.ssrParameters.proxyConfigs[0].path,
        clientId: answers['commerce-api'].clientId,
        organizationId: answers['commerce-api'].organizationId,
        shortCode: answers['commerce-api'].shortCode,
        siteId: answers['commerce-api'].siteId
    }
    const einsteinApi = {
        proxyPath: answers['scaffold-pwa'].mobify.ssrParameters.proxyConfigs[2].path,
        einsteinId: answers['einstein-api'].einsteinId,
        siteId: answers['einstein-api'].siteId || answers['commerce-api'].siteId
    }

    new sh.ShellString(PWAKitConfigJsonTemplate({commerceApi, einsteinApi})).to(
        p.resolve(outputDir, 'config', 'default.js')
    )

    npmInstall(outputDir)
}

const npmInstall = (outputDir) => {
    console.log('Installing dependencies for the generated project. This may take a few minutes.\n')
    child_proc.execSync('npm install --quiet', {
        cwd: outputDir,
        stdio: 'inherit'
    })
}

// Validations
const validProjectName = (s) => {
    const regex = new RegExp(`^[a-zA-Z0-9-\\s]{1,${PROJECT_ID_MAX_LENGTH}}$`)
    return regex.test(s) || 'Value can only contain letters, numbers, space and hyphens.'
}

const validUrl = (s) => {
    try {
        new URL(s)
        return true
    } catch (err) {
        return 'Value must be an absolute URL'
    }
}

const validSiteId = (s) =>
    /^[a-z0-9_-]+$/i.test(s) || 'Valid characters are alphanumeric, hyphen, or underscore'

// To see definitions for Commerce API configuration values, go to
// https://developer.salesforce.com/docs/commerce/commerce-api/guide/commerce-api-configuration-values.
const defaultCommerceAPIError =
    'Invalid format. Use docs to find more information about valid configurations: https://developer.salesforce.com/docs/commerce/commerce-api/guide/commerce-api-configuration-values'
const validShortCode = (s) => /(^[0-9A-Z]{8}$)/i.test(s) || defaultCommerceAPIError
const validClientId = (s) =>
    /(^[0-9A-Z]{8}-[0-9A-Z]{4}-[0-9A-Z]{4}-[0-9A-Z]{4}-[0-9A-Z]{12}$)/i.test(s) ||
    s === 'aaaaaaaaaaaaaaaaaaaaaaaaaaaaaa' ||
    defaultCommerceAPIError
const validOrganizationId = (s) =>
    /^(f_ecom)_([A-Z]{4})_(prd|stg|dev|[0-9]{3}|s[0-9]{2})$/i.test(s) || defaultCommerceAPIError

const retailReactAppPrompts = () => {
    const questions = [
        {
            name: 'projectName',
            validate: validProjectName,
            message: 'What is the name of your Project?'
        },
        {
            name: 'instanceUrl',
            message: 'What is the URL for your Commerce Cloud instance?',
            validate: validUrl
        },
        {
            name: 'clientId',
            message: 'What is your SLAS API Client ID in Account Manager?',
            validate: validClientId
        },
        {
            name: 'siteId',
            message: 'What is your Site ID in Business Manager?',
            validate: validSiteId
        },
        {
            name: 'organizationId',
            message: 'What is your Commerce API organization ID in Business Manager?',
            validate: validOrganizationId
        },
        {
            name: 'shortCode',
            message: 'What is your Commerce API short code in Business Manager?',
            validate: validShortCode
        }
    ]

    return inquirer.prompt(questions).then((answers) => buildAnswers(answers))
}

const buildAnswers = ({
    projectName,
    instanceUrl,
    clientId,
    siteId,
    organizationId,
    shortCode,
    einsteinId,
    einsteinSiteId
}) => {
    const projectId = slugifyName(projectName)

    return {
        globals: {projectId},
        'scaffold-pwa': {
            name: projectId,
            version: GENERATED_PROJECT_VERSION,
            mobify: {
                ssrParameters: {
                    proxyConfigs: [
                        {
                            path: 'api',
                            host: `${shortCode}.api.commercecloud.salesforce.com`
                        },
                        {
                            path: 'ocapi',
                            host: new URL(instanceUrl).hostname
                        },
                        {
                            path: 'einstein',
                            host: 'api.cquotient.com'
                        }
                    ]
                }
            }
        },

        'commerce-api': {clientId, siteId, organizationId, shortCode},
        'einstein-api': {einsteinId, siteId: einsteinSiteId || siteId}
    }
}

const testProjectAnswers = () => {
    const config = {
        projectName: 'scaffold-pwa',
        instanceUrl: 'https://zzrf-001.sandbox.us01.dx.commercecloud.salesforce.com',
        clientId: 'c9c45bfd-0ed3-4aa2-9971-40f88962b836',
        siteId: 'RefArch',
        organizationId: 'f_ecom_zzrf_001',
        shortCode: 'kv7kzm78',
        einsteinId: '1ea06c6e-c936-4324-bcf0-fada93f83bb1',
        einsteinSiteId: 'aaij-MobileFirst'
    }

    return buildAnswers(config)
}

const demoProjectAnswers = () => {
    const config = {
        projectName: 'demo-storefront',
        instanceUrl: 'https://zzte-053.sandbox.us02.dx.commercecloud.salesforce.com/',
        clientId: '1d763261-6522-4913-9d52-5d947d3b94c4',
        siteId: 'RefArch',
        organizationId: 'f_ecom_zzte_053',
        shortCode: 'kv7kzm78',
        einsteinId: '1ea06c6e-c936-4324-bcf0-fada93f83bb1',
        einsteinSiteId: 'aaij-MobileFirst'
    }

    return buildAnswers(config)
}

const helloWorldPrompts = () => {
    const questions = [
        {
            name: 'projectName',
            validate: validProjectName,
            message: 'What is the name of your Project?'
        }
    ]
    return inquirer.prompt(questions)
}

const generateHelloWorld = (projectId, {outputDir}) => {
    extractTemplate('hello-world', outputDir)
    const pkgJsonPath = p.resolve(outputDir, 'package.json')
    const pkgJSON = readJson(pkgJsonPath)
    const finalPkgData = merge(pkgJSON, {name: projectId})
    writeJson(pkgJsonPath, finalPkgData)

    npmInstall(outputDir)
}

const presetPrompt = () => {
    const questions = [
        {
            name: 'preset',
            message: 'Choose a project to get started:',
            type: 'list',
            choices: [
                {
                    name: 'The Retail app with demo Commerce Cloud instance',
                    value: RETAIL_REACT_APP_DEMO
                },
                {
                    name: 'The Retail app using your own Commerce Cloud instance',
                    value: RETAIL_REACT_APP
                }
            ]
        }
    ]
    return inquirer.prompt(questions).then((answers) => answers['preset'])
}

const extractTemplate = (templateName, outputDir) => {
    const tmp = fs.mkdtempSync(p.resolve(os.tmpdir(), 'extract-template'))
    tar.x({
        file: p.join(__dirname, '..', 'templates', `${templateName}.tar.gz`),
        cwd: p.join(tmp),
        sync: true
    })
    sh.cp('-R', p.join(tmp, templateName), outputDir)
    sh.rm('-rf', tmp)
}

const foundNode = process.versions.node
const requiredNode = generatorPkg.engines.node
const isUsingCompatibleNode = semver.satisfies(foundNode, new semver.Range(requiredNode))

const main = (opts) => {
    if (!isUsingCompatibleNode) {
        console.log('')
        console.warn(
            `Warning: You are using Node ${foundNode}. ` +
                `Your app may not work as expected when deployed to Managed ` +
                `Runtime servers which are compatible with Node ${requiredNode}`
        )
        console.log('')
    }

    const OUTPUT_DIR_FLAG_ACTIVE = !(opts.outputDir === DEFAULT_OUTPUT_DIR)
    if (OUTPUT_DIR_FLAG_ACTIVE && sh.test('-e', opts.outputDir)) {
        console.error(
            `The output directory "${opts.outputDir}" already exists. Try, for example, ` +
                `"~/Desktop/my-project" instead of "~/Desktop"`
        )
        process.exit(1)
    }

    return Promise.resolve()
        .then(() => opts.preset || process.env.GENERATOR_PRESET || presetPrompt())
        .then((preset) => {
            switch (preset) {
                case HELLO_WORLD_TEST_PROJECT:
                    return generateHelloWorld({projectId: 'hello-world'}, opts)
                case HELLO_WORLD:
                    return helloWorldPrompts(opts).then((answers) => {
                        const projectId = slugifyName(answers.projectName)
                        if (!OUTPUT_DIR_FLAG_ACTIVE) {
                            opts.outputDir = p.join(process.cwd(), projectId)
                        }
                        generateHelloWorld(projectId, opts)
                        return opts.outputDir
                    })
                case TEST_PROJECT:
                    return runGenerator(testProjectAnswers(), opts)
                case RETAIL_REACT_APP_DEMO:
                    return Promise.resolve()
                        .then(() => runGenerator(demoProjectAnswers(), opts))
                        .then((result) => {
                            console.log(
                                '\nTo change your ecommerce back end you will need to update your storefront configuration. More information: https://developer.salesforce.com/docs/commerce/pwa-kit-managed-runtime/guide/configuration-options'
                            )
                            return result
                        })
                case RETAIL_REACT_APP:
                    console.log(
                        'For details on configuration options, see https://developer.salesforce.com/docs/commerce/pwa-kit-managed-runtime/guide/configuration-options\n'
                    )
                    return retailReactAppPrompts(opts).then((answers) => {
                        if (!OUTPUT_DIR_FLAG_ACTIVE) {
                            opts.outputDir = p.join(
                                process.cwd(),
                                slugifyName(answers.globals.projectId)
                            )
                        }

                        runGenerator(answers, opts)
                        return opts.outputDir
                    })
                default:
                    console.error(
                        `The preset "${preset}" is not valid. Valid presets are: ${
                            process.env.GENERATOR_PRESET
                                ? PRESETS.map((x) => `"${x}"`).join(' ')
                                : PUBLIC_PRESETS.map((x) => `"${x}"`).join(' ')
                        }.`
                    )
                    process.exit(1)
            }
        })
}

if (require.main === module) {
    program.name(`pwa-kit-create-app`)
    program.description(`Generate a new PWA Kit project, optionally using a preset.

Examples:

  ${program.name()} --preset "${RETAIL_REACT_APP}"
    Generate a project using custom settings by answering questions about a
    B2C Commerce instance.

    Use this preset to connect to an existing instance, such as a sandbox.

  ${program.name()} --preset "${RETAIL_REACT_APP_DEMO}"
    Generate a project using the settings for a special B2C Commerce
    instance that is used for demo purposes. No questions are asked.

    Use this preset to try out PWA Kit.
  `)
    program
        .option(
            '--outputDir <path>',
            `Path to the output directory for the new project`,
            DEFAULT_OUTPUT_DIR
        )
        .option(
            '--preset <name>',
            `The name of a project preset to use (choices: "retail-react-app" "retail-react-app-demo")`
        )

    program.parse(process.argv)

    return Promise.resolve()
        .then(() => main(program.opts()))
        .then((outputDir) => {
            console.log('')
            console.log(
                `Successfully generated a project in ${outputDir ? outputDir : program.outputDir}`
            )
            process.exit(0)
        })
        .catch((err) => {
            console.error('Failed to generate a project')
            console.error(err)
            process.exit(1)
        })
}<|MERGE_RESOLUTION|>--- conflicted
+++ resolved
@@ -165,13 +165,7 @@
         ]
     })
 
-<<<<<<< HEAD
-    const PWAKitConfigJsonTemplate = require(`../assets/pwa/default.js`)
-    const PWAKitConfigJsonPath = p.resolve(outputDir, 'config', 'default.js')
-    writeJson(PWAKitConfigJsonPath, PWAKitConfigJsonTemplate)
-=======
     const PWAKitConfigJsonTemplate = require(`../assets/pwa/default`).template
->>>>>>> 424abfae
 
     const commerceApi = {
         proxyPath: answers['scaffold-pwa'].mobify.ssrParameters.proxyConfigs[0].path,
