# The Retail React App

The Retail React App is an isomorphic JavaScript storefront and [Progressive Web App](https://developer.mozilla.org/en-US/docs/Web/Progressive_web_apps) built using [React](https://reactjs.org/) and [Express](https://expressjs.com/). It uses a modern headless architecture that enables developers to decouple front-end code from back-end systems. It leverages popular open-source libraries in the React ecosystem, such as [Chakra UI](https://chakra-ui.com/) components, [Emotion](https://emotion.sh/docs/introduction) (CSS-in-JS), [Webpack](https://webpack.js.org/), and many more.

Developers don’t have to worry about the underlying infrastructure, whether they’re developing their app locally, deploying it to a [Managed Runtime](https://developer.salesforce.com/docs/commerce/pwa-kit-managed-runtime/guide/mrt-overview.html) environment, or testing the app live.

## Requirements

```
  Node ^12.x or ^14.x
  npm ^6.14.4
```

## Getting Started

To start your web server for local development, run the following command in your project directory:

```bash
npm start
```

Now that the development server is running, you can open a browser and preview your commerce app:

-   Go to http://localhost:3000/

## Localization

See the [Localization README.md](./app/translations/README.md) for important setup instructions for localization.

## Retail Project Configurations

The Retail React App's configuration is located within the `app/config` folder, and more specifically the `default.js` file. Within this file you can make changes to how your application runs on the Managed Runtime via your SSR options like `ssrParameters`, `pageNotFoundURL`, etc. Similarly you can make changes to how your Retail React App works by changing the configuration options under the `app` key. Some of those options are your Commerce API and Einstein API connection strings, your URL settings, and site and site alias configurations.

The sites supported by your application are defined in a file called `config/sites.js`. Here, you can synchronize the sites supported by your Retail App and those defined in your Business Manager backend. 

The configuration features include:

1. Using `.js`, `.yml`, `.yaml`, or `.json` to define your configuration. 
3. Chose whether locale and site options are available in the URL query parameters, sub-path, or not appear at all.
4. Optionally assign aliases to locale ID and site ID. 
5. Manage multiple business manager sites that are hosted in the same domain.
6. Manage multiple business manager sites based on multiple domains that can be deployed to different Managed Runtime environments.

### Dedicated Configuration Files

At project generation a single `default` configuration is created. For most cases a single configuration file will get the job done. But there are times where you want to have a different configuration for a different environment. These environments for example could be, a developers local machine, a remote `production` environment, or a remote `staging` environment. In all these cases you want to use a different configuration for each. 

When multiple configurations are present, which configuration file to used is resolved in the following way: 

1. Check to see if there is a config file named after your remote Managed Runtime environment and use this if one is present.
2. If we are running on a developer machine, look for a `local` configuration and use this if one is present.
3. Load the `default` config file `config/default.js`.

<<<<<<< HEAD
You can customize how storefront URLs are formatted in your application's configuration file.

```json
// config/default.js
{
    "url": {
        "locale": "path|query_param|none"
=======
This allows you do these but not limited to things:

- Each developer can have their own configuration, connection to their own Commerce API sandboxes.
- Deploy a single codebase application to multiple environments with their own specific configurations (Multiple B2C Site with Different Domains).


### Customize URLs

You can customize how storefront URLs are formatted in `config/default.js`. The Retail React App allows you to configure site or locale references (ids or aliases) to be in the path or a query parameter. You can also not have them in the URL altogether. 

```js
// config/default.js
module.exports = {
    url: {
        locale: 'path|query_param|none',
        site: 'path|query_param|none',
        showDefaults: false|true
>>>>>>> f83cfda1
    }
}
```
You can choose how the current locale appears (or doesn’t appear) in the URL by setting `url.locale` to one of the following values:

- `path`: Locale is included in the URL path. Example: `/en-US/women/dress`
- `query_param`: Locale is included as a query parameter. Example: `/women/dress?locale=en-US`
- `none`: Locale isn’t included in the URL. Example: `/women/dress`

`url.showDefaults`: This boolean value dictates whether the default site or locale values are shown in the url. Defaults to: false. 

By default, a new project is configured to not include the locale and site in the URL path.

### Manage Multiple B2C Commerce Sites with Same Domain

By default, the Retail App is configured to a single locale, single site project. However, it can be extended to run multiple sites in one single code base. 

The `sites.js` file contains definition of the sites that you have configured in Business Manager. The following example shows configuration for `RefArch` and `RefArchGlobal` sites:

```js
\\ /config/sites.js

module.exports = [
    {
        id: 'RefArch',
        l10n: {
            supportedCurrencies: ['USD'],
            defaultCurrency: 'USD',
            defaultLocale: 'en-US',
            supportedLocales: [
                {
                    id: 'en-US',
                    alias: 'us',
                    preferredCurrency: 'USD'
                },
                {
                    id: 'en-CA',
                    preferredCurrency: 'USD'
                }
            ]
        }
    },
    {
        id: 'RefArchGlobal',
        l10n: {
            supportedCurrencies: ['GBP', 'EUR', 'JPY'],
            defaultCurrency: 'GBP',
            supportedLocales: [
                {
                    id: 'de-DE',
                    alias: 'de',
                    preferredCurrency: 'EUR'
                },
                {
                    id: 'en-GB',
                    preferredCurrency: 'GBP'
                },
                {
                    id: 'ja-JP',
                    preferredCurrency: 'JPY'
                }
            ],
            defaultLocale: 'en-GB'
        }
    }
]
```

Optionally, You can then map the site IDs with aliases in `/config/default.js` file and also set default site. If no alias is defined for the site, then IDs are used in URLs. 

<<<<<<< HEAD
You can choose how the current locale appears (or doesn’t appear) in the URL by setting `url.locale` to one of the following values:
=======
```
\\ /config/default.js
   
   defaultSite: 'RefArchGlobal',
   siteAliases: {
       RefArch: 'us',
       RefArchGlobal: 'global',
       NTOManaged: 'nto'
   },
```
>>>>>>> f83cfda1

If you set `url.showDefault` to `true` in `/config/default.js` file, then default locale and site are set in the URL of your Retail app. In addition to site alias, you can also configure aliases for your locale in `sites.js` file. If you configured alias, URL will reflect that instead of your locale ID. 

> *Note*: URLs constructed using canonical site and locale ids are still valid URLs even when aliases are used.   

## Documentation

The full documentation for PWA Kit is hosted on the [Salesforce Developers](https://developer.salesforce.com/docs/commerce/pwa-kit-managed-runtime/overview) portal.

### Useful Links:

-   [Getting Started](https://developer.salesforce.com/docs/commerce/pwa-kit-managed-runtime/guide/getting-started.html)
-   [Setting Up API Access](https://developer.salesforce.com/docs/commerce/pwa-kit-managed-runtime/guide/setting-up-api-access.html)
-   [Configuration Options](https://developer.salesforce.com/docs/commerce/pwa-kit-managed-runtime/guide/configuration-options.html)
-   [Pushing and Deploying Bundles](https://developer.salesforce.com/docs/commerce/pwa-kit-managed-runtime/guide/pushing-and-deploying-bundles.html)
-   [The Retail React App](https://developer.salesforce.com/docs/commerce/pwa-kit-managed-runtime/guide/retail-react-app.html)
-   [Proxying Requests](https://developer.salesforce.com/docs/commerce/pwa-kit-managed-runtime/guide/proxying-requests.html)<|MERGE_RESOLUTION|>--- conflicted
+++ resolved
@@ -51,15 +51,6 @@
 2. If we are running on a developer machine, look for a `local` configuration and use this if one is present.
 3. Load the `default` config file `config/default.js`.
 
-<<<<<<< HEAD
-You can customize how storefront URLs are formatted in your application's configuration file.
-
-```json
-// config/default.js
-{
-    "url": {
-        "locale": "path|query_param|none"
-=======
 This allows you do these but not limited to things:
 
 - Each developer can have their own configuration, connection to their own Commerce API sandboxes.
@@ -77,7 +68,6 @@
         locale: 'path|query_param|none',
         site: 'path|query_param|none',
         showDefaults: false|true
->>>>>>> f83cfda1
     }
 }
 ```
@@ -148,9 +138,6 @@
 
 Optionally, You can then map the site IDs with aliases in `/config/default.js` file and also set default site. If no alias is defined for the site, then IDs are used in URLs. 
 
-<<<<<<< HEAD
-You can choose how the current locale appears (or doesn’t appear) in the URL by setting `url.locale` to one of the following values:
-=======
 ```
 \\ /config/default.js
    
@@ -161,7 +148,6 @@
        NTOManaged: 'nto'
    },
 ```
->>>>>>> f83cfda1
 
 If you set `url.showDefault` to `true` in `/config/default.js` file, then default locale and site are set in the URL of your Retail app. In addition to site alias, you can also configure aliases for your locale in `sites.js` file. If you configured alias, URL will reflect that instead of your locale ID. 
 
