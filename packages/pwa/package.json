--- conflicted
+++ resolved
@@ -57,11 +57,7 @@
         "nanoid": "^3.1.22",
         "node-fetch": "^2.3.0",
         "prop-types": "^15.6.0",
-<<<<<<< HEAD
-        "query-string": "^7.0.1",
-=======
         "randomstring": "^1.2.1",
->>>>>>> dc463fcc
         "react": "16.14.0",
         "react-dom": "16.14.0",
         "react-helmet": "^6.1.0",
