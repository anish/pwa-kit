--- conflicted
+++ resolved
@@ -37,13 +37,8 @@
     }, [])
     const onAccountClick = () => {
         // Link to account page for registered customer, open auth modal otherwise
-<<<<<<< HEAD
-        if (customer?.authType === 'registered') {
+        if (customer.isRegistered) {
             history.push('/en-GB/account')
-=======
-        if (customer.isRegistered) {
-            history.push('/en/account')
->>>>>>> e7676cd6
         }
     }
     const onWishlistClick = () => {
