--- conflicted
+++ resolved
@@ -26,10 +26,7 @@
 
 // Other
 import {productUrlBuilder} from '../../utils/url'
-<<<<<<< HEAD
-import {isServer, noop} from '../../utils/utils'
-=======
->>>>>>> dc463fcc
+import {noop} from '../../utils/utils'
 import Link from '../link'
 import withRegistration from '../../hoc/with-registration'
 
@@ -85,11 +82,6 @@
                 <AspectRatio {...styles.image} ratio={1}>
                     <Img alt={image.alt} src={image.disBaseLink} />
                 </AspectRatio>
-<<<<<<< HEAD
-                {/* Client Image */}
-                <AspectRatio {...styles.image} ratio={1} display={isServer ? 'none' : 'block'}>
-                    <Image alt={image.alt} src={image.disBaseLink} ignoreFallback={true} />
-                </AspectRatio>
                 {isInWishlist ? (
                     <IconButton
                         aria-label={intl.formatMessage({
@@ -118,8 +110,6 @@
                         }}
                     />
                 )}
-=======
->>>>>>> dc463fcc
             </Box>
 
             {/* Title */}
