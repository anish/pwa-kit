--- conflicted
+++ resolved
@@ -93,7 +93,7 @@
         navigate('/login')
         setShowLoading(false)
     }
-    const supportedLocaleIds = getSupportedLocalesIds()
+    const supportedLocaleIds = site.l10n.supportedLocales.map((locale) => locale.id)
     const showLocaleSelector = supportedLocaleIds?.length > 1
 
     return (
@@ -263,8 +263,7 @@
                                     </HStack>
                                 </Link>
                             </Box>
-<<<<<<< HEAD
-                            <Box>
+                            {showLocaleSelector && <Box>
                                 <LocaleSelector
                                     {...styles.localeSelector}
                                     selectedLocale={intl.locale}
@@ -278,25 +277,7 @@
                                         window.location = newUrl
                                     }}
                                 />
-                            </Box>
-=======
-                            {showLocaleSelector && (
-                                <Box>
-                                    <LocaleSelector
-                                        {...styles.localeSelector}
-                                        selectedLocale={intl.locale}
-                                        locales={supportedLocaleIds}
-                                        onSelect={(newLocale) => {
-                                            // Update the `locale` in the URL.
-                                            const newUrl = getUrlWithLocale(newLocale, {
-                                                disallowParams: ['refine']
-                                            })
-                                            window.location = newUrl
-                                        }}
-                                    />
-                                </Box>
-                            )}
->>>>>>> bae8acb6
+                            </Box>}
                         </VStack>
 
                         <DrawerSeparator />
