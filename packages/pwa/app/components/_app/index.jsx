--- conflicted
+++ resolved
@@ -233,46 +233,38 @@
                                 )}
                             </Box>
 
-<<<<<<< HEAD
-                        {!isOnline && <OfflineBanner />}
-                        <AddToCartModalContext.Provider value={addToCartModal}>
-=======
                             {!isOnline && <OfflineBanner />}
-
->>>>>>> b0db12a1
-                            <SkipNavContent
-                                style={{
-                                    display: 'flex',
-                                    flexDirection: 'column',
-                                    flex: 1,
-                                    outline: 0
-                                }}
-                            >
-                                <Box
-                                    as="main"
-                                    id="app-main"
-                                    role="main"
-                                    display="flex"
-                                    flexDirection="column"
-                                    flex="1"
+                            <AddToCartModalContext.Provider value={addToCartModal}>
+                                <SkipNavContent
+                                    style={{
+                                        display: 'flex',
+                                        flexDirection: 'column',
+                                        flex: 1,
+                                        outline: 0
+                                    }}
                                 >
-                                    <OfflineBoundary isOnline={false}>{children}</OfflineBoundary>
-                                </Box>
-                            </SkipNavContent>
-
-                            {!isCheckout ? <Footer /> : <CheckoutFooter />}
-
-                            <AuthModal {...authModal} />
-<<<<<<< HEAD
-                            <AddToCartModal />
-                        </AddToCartModalContext.Provider>
-                    </Box>
-                </CategoriesContext.Provider>
-=======
+                                    <Box
+                                        as="main"
+                                        id="app-main"
+                                        role="main"
+                                        display="flex"
+                                        flexDirection="column"
+                                        flex="1"
+                                    >
+                                        <OfflineBoundary isOnline={false}>
+                                            {children}
+                                        </OfflineBoundary>
+                                    </Box>
+                                </SkipNavContent>
+
+                                {!isCheckout ? <Footer /> : <CheckoutFooter />}
+
+                                <AuthModal {...authModal} />
+                                <AddToCartModal />
+                            </AddToCartModalContext.Provider>
                         </Box>
                     </CurrencyProvider>
                 </CategoriesProvider>
->>>>>>> b0db12a1
             </IntlProvider>
         </Box>
     )
