--- conflicted
+++ resolved
@@ -133,7 +133,6 @@
                                 <Select
                                     value={locale}
                                     onChange={({target}) => {
-<<<<<<< HEAD
                                         setLocale(target.value)
 
                                         // Update the `locale` in the URL.
@@ -141,11 +140,6 @@
                                             disallowParams: ['refine']
                                         })
 
-=======
-                                        const newLocale = target.value
-                                        setLocale(newLocale)
-                                        const newUrl = getPathWithLocale(newLocale)
->>>>>>> f83cfda1
                                         window.location = newUrl
                                     }}
                                     variant="filled"
