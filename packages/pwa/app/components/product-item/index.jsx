--- conflicted
+++ resolved
@@ -29,12 +29,11 @@
 import CartItemVariantPrice from '../cart-item-variant/item-price'
 import LoadingSpinner from '../loading-spinner'
 import {noop} from '../../utils/utils'
-<<<<<<< HEAD
+
 import {HideOnDesktop, HideOnMobile} from '../responsive'
 import {MAX_ORDER_QUANTITY} from '../../constants'
-=======
+
 import {useProduct} from '../../hooks'
->>>>>>> b5b62289
 
 /**
  * Component representing a product item usually in a list with details about the product - name, variant, pricing, etc.
@@ -52,7 +51,7 @@
     onItemQuantityChange = noop,
     showLoading = false
 }) => {
-<<<<<<< HEAD
+    const {stepQuantity, stockLevel} = useProduct(product)
     // Mobile Quantity Stepper Logic
     const {getInputProps, getIncrementButtonProps, getDecrementButtonProps} = useNumberInput({
         step: 1,
@@ -66,9 +65,6 @@
     const input = getInputProps()
     // Mobile Quantity Stepper Logic
 
-=======
-    const {stepQuantity, stockLevel} = useProduct(product)
->>>>>>> b5b62289
     return (
         <Box position="relative" data-testid={`sf-cart-item-${product.productId}`}>
             <CartItemVariant variant={product}>
@@ -94,7 +90,7 @@
                                     <Text fontSize="sm" color="gray.700">
                                         <FormattedMessage defaultMessage="Quantity:" />
                                     </Text>
-<<<<<<< HEAD
+
                                     <HideOnMobile>
                                         <NumberInput
                                             width="100px"
@@ -119,19 +115,6 @@
                                             <Button {...inc}>+</Button>
                                         </HStack>
                                     </HideOnDesktop>
-=======
-                                    <Select
-                                        onChange={(e) => onItemQuantityChange(e.target.value)}
-                                        value={product.quantity}
-                                        width="75px"
-                                    >
-                                        {new Array(stockLevel).fill(0).map((_, index) => (
-                                            <option key={index} value={index + stepQuantity}>
-                                                {index + stepQuantity}
-                                            </option>
-                                        ))}
-                                    </Select>
->>>>>>> b5b62289
                                 </Stack>
                                 <Stack>
                                     <HideOnMobile>
