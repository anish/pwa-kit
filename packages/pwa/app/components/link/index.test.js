/*
 * Copyright (c) 2021, salesforce.com, inc.
 * All rights reserved.
 * SPDX-License-Identifier: BSD-3-Clause
 * For full license text, see the LICENSE file in the repo root or https://opensource.org/licenses/BSD-3-Clause
 */
import React from 'react'
import {renderWithProviders, getPathname} from '../../utils/test-utils'
import Link from './index'
import {DEFAULT_LOCALE} from '../../constants'

import {getConfig} from '../../utils/utils'
jest.mock('../../hooks/use-site')
jest.mock('../../utils/utils', () => {
    const original = jest.requireActual('../../utils/utils')
    return {
        ...original,
        getConfig: jest.fn()
    }
})
test('renders a link with locale prepended', () => {
    getConfig.mockImplementation(() => ({
        locale: 'path',
        site: 'path'
    }))
    const {getByText} = renderWithProviders(<Link href="/mypage">My Page</Link>)
<<<<<<< HEAD
    expect(getByText(/My Page/i)).toHaveAttribute('href', '/site-alias-2/en-GB/mypage')
=======
    expect(getByText(/My Page/i)).toHaveAttribute('href', getPathname('/mypage'))
>>>>>>> 5061eef4
})

test('renders a link with locale as query param', () => {
    getConfig.mockImplementation(() => ({
        locale: 'query_param'
    }))
    const {getByText} = renderWithProviders(<Link href="/mypage">My Page</Link>)
    expect(getByText(/My Page/i)).toHaveAttribute('href', `/mypage?locale=${DEFAULT_LOCALE}`)
})

test('accepts `to` prop as well', () => {
    getConfig.mockImplementation(() => ({
        locale: 'path'
    }))
    const {getByText} = renderWithProviders(<Link to="/mypage">My Page</Link>)
    expect(getByText(/My Page/i)).toHaveAttribute('href', getPathname('/mypage'))
})

test('does not modify root url', () => {
    const {getByText} = renderWithProviders(<Link href="/">My Page</Link>)
    expect(getByText(/My Page/i)).toHaveAttribute('href', '/')
})<|MERGE_RESOLUTION|>--- conflicted
+++ resolved
@@ -9,30 +9,24 @@
 import Link from './index'
 import {DEFAULT_LOCALE} from '../../constants'
 
-import {getConfig} from '../../utils/utils'
-jest.mock('../../hooks/use-site')
+import {getUrlConfig} from '../../utils/utils'
 jest.mock('../../utils/utils', () => {
     const original = jest.requireActual('../../utils/utils')
     return {
         ...original,
-        getConfig: jest.fn()
+        getUrlConfig: jest.fn()
     }
 })
 test('renders a link with locale prepended', () => {
-    getConfig.mockImplementation(() => ({
-        locale: 'path',
-        site: 'path'
+    getUrlConfig.mockImplementation(() => ({
+        locale: 'path'
     }))
     const {getByText} = renderWithProviders(<Link href="/mypage">My Page</Link>)
-<<<<<<< HEAD
-    expect(getByText(/My Page/i)).toHaveAttribute('href', '/site-alias-2/en-GB/mypage')
-=======
     expect(getByText(/My Page/i)).toHaveAttribute('href', getPathname('/mypage'))
->>>>>>> 5061eef4
 })
 
 test('renders a link with locale as query param', () => {
-    getConfig.mockImplementation(() => ({
+    getUrlConfig.mockImplementation(() => ({
         locale: 'query_param'
     }))
     const {getByText} = renderWithProviders(<Link href="/mypage">My Page</Link>)
@@ -40,7 +34,7 @@
 })
 
 test('accepts `to` prop as well', () => {
-    getConfig.mockImplementation(() => ({
+    getUrlConfig.mockImplementation(() => ({
         locale: 'path'
     }))
     const {getByText} = renderWithProviders(<Link to="/mypage">My Page</Link>)
