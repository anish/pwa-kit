/*
 * Copyright (c) 2021, salesforce.com, inc.
 * All rights reserved.
 * SPDX-License-Identifier: BSD-3-Clause
 * For full license text, see the LICENSE file in the repo root or https://opensource.org/licenses/BSD-3-Clause
 */

import React, {useEffect} from 'react'
import PropTypes from 'prop-types'
import {useHistory, useLocation} from 'react-router-dom'
import {FormattedMessage, useIntl} from 'react-intl'

import {
    Flex,
    Heading,
    Button,
    Skeleton,
    Box,
    Text,
    VStack,
    Fade,
    useDisclosure,
    useTheme,
    HStack,
    Input,
    useNumberInput
} from '@chakra-ui/react'

import {useProduct} from '../../hooks'

// project components
import SwatchGroup from '../../components/swatch-group'
import Swatch from '../../components/swatch-group/swatch'
import ImageGallery from '../../components/image-gallery'
import Breadcrumb from '../../components/breadcrumb'
import Link from '../../components/link'
import withRegistration from '../../hoc/with-registration'
import {DEFAULT_CURRENCY} from '../../constants'
import {Skeleton as ImageGallerySkeleton} from '../../components/image-gallery'
import AddToCartModal from '../../components/add-to-cart-modal'
import RecommendedProducts from '../../components/recommended-products'
import {HideOnDesktop, HideOnMobile} from '../../components/responsive'

const ProductViewHeader = ({name, price, currency, category}) => {
    const intl = useIntl()
    return (
        <VStack mr={4} spacing={2} align="flex-start" marginBottom={[4, 4, 4, 0, 0]}>
            {category && (
                <Skeleton isLoaded={category} width={64}>
                    <Breadcrumb categories={category} />
                </Skeleton>
            )}

            {/* Title */}
            <Skeleton isLoaded={name}>
                <Heading fontSize="2xl">{`${name}`}</Heading>
            </Skeleton>

            {/* Price */}
            <Skeleton isLoaded={price} width={32}>
                <Text fontWeight="bold" fontSize="md" aria-label="price">
                    {intl.formatNumber(price, {
                        style: 'currency',
                        currency: currency || DEFAULT_CURRENCY
                    })}
                </Text>
            </Skeleton>
        </VStack>
    )
}

ProductViewHeader.propTypes = {
    name: PropTypes.string,
    price: PropTypes.number,
    currency: PropTypes.string,
    category: PropTypes.array
}

const ButtonWithRegistration = withRegistration(Button)

/**
 * Render a product detail view that includes name, image gallery, price,
 * variant selections, action buttons
 */
const ProductView = ({
    product,
    category,
    showFullLink = false,
    imageSize = 'md',
    isCustomerProductListLoading = false,
    addToCart,
    updateCart,
    addToWishlist,
    updateWishlist,
    isProductLoading
}) => {
    const intl = useIntl()
    const history = useHistory()
    const location = useLocation()
    const {
        isOpen: isAddToCartModalOpen,
        onOpen: onAddToCartModalOpen,
        onClose: onAddToCartModalClose
    } = useDisclosure()
    const theme = useTheme()

    const {
        showLoading,
        showInventoryMessage,
        inventoryMessage,
        quantity,
        setQuantity,
        variant,
        variationParams,
        variationAttributes,
        stockLevel,
        stepQuantity
    } = useProduct(product)
    const canAddToWishlist = !isProductLoading
    const canOrder =
        !isProductLoading &&
        variant?.orderable &&
        parseInt(quantity) > 0 &&
        parseInt(quantity) <= stockLevel

    const renderActionButtons = () => {
        const buttons = []

        const handleCartItem = () => {
            if (!addToCart && !updateCart) return null
            if (updateCart) {
                updateCart(variant, quantity)
                return
            }
            addToCart(variant, quantity)
            onAddToCartModalOpen()
        }

        const handleWishlistItem = () => {
            if (!updateWishlist && !addToWishlist) return null
            if (updateWishlist) {
                updateWishlist(variant, quantity)
                return
            }
            addToWishlist(variant, quantity)
        }

        if (addToCart || updateCart) {
            buttons.push(
                <Button
                    key="cart-button"
                    onClick={handleCartItem}
                    disabled={!canOrder}
                    width="100%"
                    variant="solid"
                    marginBottom={4}
                >
                    {updateCart
                        ? intl.formatMessage({defaultMessage: 'Update'})
                        : intl.formatMessage({defaultMessage: 'Add to cart'})}
                </Button>
            )
        }

        if (addToWishlist || updateWishlist) {
            buttons.push(
                <ButtonWithRegistration
                    key="wishlist-button"
                    onClick={handleWishlistItem}
                    disabled={isCustomerProductListLoading || !canAddToWishlist}
                    isLoading={isCustomerProductListLoading}
                    width="100%"
                    variant="outline"
                    marginBottom={4}
                >
                    {updateWishlist
                        ? intl.formatMessage({defaultMessage: 'Update'})
                        : intl.formatMessage({defaultMessage: 'Add to wishlist'})}
                </ButtonWithRegistration>
            )
        }

        return buttons
    }

    useEffect(() => {
        if (isAddToCartModalOpen) {
            onAddToCartModalClose()
        }
    }, [location.pathname])

    // Chakra Number Input Hook
    const {getInputProps, getIncrementButtonProps, getDecrementButtonProps} = useNumberInput({
        step: stepQuantity,
        value: quantity,
        min: 0,
        max: stockLevel,
        onChange: (stringValue, numberValue) => {
            // Set the Quantity of product to value of input if value number
            if (numberValue >= 0) {
                setQuantity(numberValue)
            } else if (stringValue === '') {
                // We want to allow the use to clear the input to start a new input so here we set the quantity to '' so NAN is not displayed
                // User will not be able to add '' qauntity to the cart due to the add to cart button enablement rules
                setQuantity(stringValue)
            }
        },
        onBlur: (e) => {
            // Default to 1 if a user leaves the box with an invalid value
            const value = e.target.value
            if (parseInt(value) < 0 || value === '') {
                setQuantity(1)
            }
        }
    })

    const inc = getIncrementButtonProps({variant: 'outline'})
    const dec = getDecrementButtonProps({variant: 'outline'})
    const input = getInputProps()

    // Chakra Number Input Hook

    return (
        <Flex direction={'column'} data-testid="product-view">
            {/* Basic information etc. title, price, breadcrumb*/}
            <Box display={['block', 'block', 'block', 'none']}>
                <ProductViewHeader
                    name={product?.name}
                    price={product?.price}
                    currency={product?.currency}
                    category={category}
                />
            </Box>
            <Flex direction={['column', 'column', 'column', 'row']}>
                <Box flex={1} mr={[0, 0, 0, 6, 6]}>
                    {product ? (
                        <>
                            <ImageGallery
                                size={imageSize}
                                imageGroups={product.imageGroups}
                                selectedVariationAttributes={variationParams}
                            />
                            <HideOnMobile>
                                {showFullLink && product && (
                                    <Link to={`/product/${product.master.masterId}`}>
                                        <Text color="blue.600">
                                            {intl.formatMessage({
                                                defaultMessage: 'See full details'
                                            })}
                                        </Text>
                                    </Link>
                                )}
                            </HideOnMobile>
                        </>
                    ) : (
                        <ImageGallerySkeleton />
                    )}
                </Box>

                {/* Variations & Quantity Selector */}
                <VStack align="stretch" spacing={8} flex={1} marginBottom={[16, 16, 16, 0, 0]}>
                    <Box display={['none', 'none', 'none', 'block']}>
                        <ProductViewHeader
                            name={product?.name}
                            price={product?.price}
                            currency={product?.currency}
                            category={category}
                        />
                    </Box>
                    <VStack align="stretch" spacing={4}>
                        {/*
                            Customize the skeletons shown for attributes to suit your needs. At the point
                            that we show the skeleton we do not know how many variations are selectable. So choose
                            a a skeleton that will meet most of your needs.
                        */}
                        {showLoading ? (
                            <>
                                {/* First Attribute Skeleton */}
                                <Skeleton height={6} width={32} />
                                <Skeleton height={20} width={64} />

                                {/* Second Attribute Skeleton */}
                                <Skeleton height={6} width={32} />
                                <Skeleton height={20} width={64} />
                            </>
                        ) : (
                            <>
                                {/* Attribute Swatches */}
                                {variationAttributes.map((variationAttribute) => {
                                    const {
                                        id,
                                        name,
                                        selectedValue,
                                        values = []
                                    } = variationAttribute

                                    return (
                                        <SwatchGroup
                                            key={id}
                                            onChange={(_, href) => {
                                                if (!href) return
                                                history.replace(href)
                                            }}
                                            variant={id === 'color' ? 'circle' : 'square'}
                                            value={selectedValue?.value}
                                            displayName={selectedValue?.name || ''}
                                            label={name}
                                        >
                                            {values.map(({href, name, image, value, orderable}) => (
                                                <Swatch
                                                    key={value}
                                                    href={href}
                                                    disabled={!orderable}
                                                    value={value}
                                                    name={name}
                                                >
                                                    {image ? (
                                                        <Box
                                                            height="100%"
                                                            width="100%"
                                                            minWidth="32px"
                                                            backgroundRepeat="no-repeat"
                                                            backgroundSize="cover"
                                                            backgroundColor={name.toLowerCase()}
                                                            backgroundImage={
                                                                image
                                                                    ? `url(${image.disBaseLink})`
                                                                    : ''
                                                            }
                                                        />
                                                    ) : (
                                                        name
                                                    )}
                                                </Swatch>
                                            ))}
                                        </SwatchGroup>
                                    )
                                })}
                            </>
                        )}

                        {/* Quantity Selector */}
<<<<<<< HEAD
                        <VStack align="stretch" maxWidth={'200px'}>
                            <Box fontWeight="bold">
=======
                        <VStack align="stretch" maxWidth={'125px'}>
                            <Box fontWeight="600">
>>>>>>> fef79a18
                                {intl.formatMessage({
                                    defaultMessage: 'Quantity'
                                })}
                                :
                            </Box>
<<<<<<< HEAD
                            <HStack>
                                <Button {...dec}>-</Button>
                                <Input {...input} />
                                <Button {...inc}>+</Button>
                            </HStack>
=======
                            <Select
                                value={quantity}
                                onChange={({target}) => {
                                    setQuantity(parseInt(target.value))
                                }}
                            >
                                {new Array(Math.floor(stockLevel / stepQuantity))
                                    .fill(0)
                                    .map((_, index) => (
                                        <option key={index} value={(index + 1) * stepQuantity}>
                                            {(index + 1) * stepQuantity}
                                        </option>
                                    ))}
                            </Select>
>>>>>>> fef79a18
                        </VStack>
                        <HideOnDesktop>
                            {showFullLink && product && (
                                <Link to={`/product/${product.master.masterId}`}>
                                    <Text color="blue.600">
                                        {intl.formatMessage({
                                            defaultMessage: 'See full details'
                                        })}
                                    </Text>
                                </Link>
                            )}
                        </HideOnDesktop>
                    </VStack>

                    <Box display={['none', 'none', 'none', 'block']}>
                        {!showLoading && showInventoryMessage && (
                            <Fade in={true}>
                                <Text color="orange.600" fontWeight={600} marginBottom={8}>
                                    {inventoryMessage}
                                </Text>
                            </Fade>
                        )}
                        {renderActionButtons()}
                    </Box>
                </VStack>
            </Flex>
            {/*Add to Cart Button for mobile versions*/}
            <Box
                position="fixed"
                bg="white"
                width="100%"
                display={['block', 'block', 'block', 'none']}
                p={[4, 4, 6]}
                left={0}
                bottom={0}
                zIndex={2}
                boxShadow={theme.shadows.top}
            >
                {renderActionButtons()}
            </Box>

            {isAddToCartModalOpen && (
                <AddToCartModal
                    product={product}
                    variant={variant}
                    quantity={quantity}
                    isOpen={isAddToCartModalOpen}
                    onClose={onAddToCartModalClose}
                >
                    <RecommendedProducts
                        title={<FormattedMessage defaultMessage="You Might Also Like" />}
                        recommender={'pdp-similar-items'}
                        products={product && [product.id]}
                        mx={{base: -4, md: -8, lg: 0}}
                        shouldFetch={() => product?.id}
                    />
                </AddToCartModal>
            )}
        </Flex>
    )
}

ProductView.propTypes = {
    product: PropTypes.object,
    category: PropTypes.array,
    isProductLoading: PropTypes.bool,
    isCustomerProductListLoading: PropTypes.bool,
    addToCart: PropTypes.func,
    addToWishlist: PropTypes.func,
    updateCart: PropTypes.func,
    updateWishlist: PropTypes.func,
    showFullLink: PropTypes.bool,
    imageSize: PropTypes.oneOf(['sm', 'md'])
}

export default ProductView<|MERGE_RESOLUTION|>--- conflicted
+++ resolved
@@ -340,40 +340,19 @@
                         )}
 
                         {/* Quantity Selector */}
-<<<<<<< HEAD
                         <VStack align="stretch" maxWidth={'200px'}>
                             <Box fontWeight="bold">
-=======
-                        <VStack align="stretch" maxWidth={'125px'}>
-                            <Box fontWeight="600">
->>>>>>> fef79a18
                                 {intl.formatMessage({
                                     defaultMessage: 'Quantity'
                                 })}
                                 :
                             </Box>
-<<<<<<< HEAD
+
                             <HStack>
                                 <Button {...dec}>-</Button>
                                 <Input {...input} />
                                 <Button {...inc}>+</Button>
                             </HStack>
-=======
-                            <Select
-                                value={quantity}
-                                onChange={({target}) => {
-                                    setQuantity(parseInt(target.value))
-                                }}
-                            >
-                                {new Array(Math.floor(stockLevel / stepQuantity))
-                                    .fill(0)
-                                    .map((_, index) => (
-                                        <option key={index} value={(index + 1) * stepQuantity}>
-                                            {(index + 1) * stepQuantity}
-                                        </option>
-                                    ))}
-                            </Select>
->>>>>>> fef79a18
                         </VStack>
                         <HideOnDesktop>
                             {showFullLink && product && (
