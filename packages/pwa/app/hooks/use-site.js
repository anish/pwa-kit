/*
 * Copyright (c) 2021, salesforce.com, inc.
 * All rights reserved.
 * SPDX-License-Identifier: BSD-3-Clause
 * For full license text, see the LICENSE file in the repo root or https://opensource.org/licenses/BSD-3-Clause
 */

<<<<<<< HEAD
import {useMemo} from 'react'
=======
import {pathToUrl} from '../utils/utils'
>>>>>>> 68710bbb
import {useLocation} from 'react-router-dom'
import {urlToPath} from '../utils/url'
import {resolveSiteFromUrl} from '../utils/site-utils'
import {useMemo} from 'react'

/**
 * This hook returns the site configuration object using the site identifier
 * (id or alias) in the current url.
 *
 * @returns {Object} The site configuration object
 */
const useSite = () => {
    const {pathname, search} = useLocation()
<<<<<<< HEAD
    let site

    useMemo(() => {
        const url = urlToPath(`${pathname}${search}`)
        site = resolveSiteFromUrl(url)
    }, [pathname, search])

=======
    const site = useMemo(() => {
        return resolveSiteFromUrl(pathToUrl(`${pathname}${search}`))
    }, [pathname, search])
>>>>>>> 68710bbb
    return site
}

export default useSite<|MERGE_RESOLUTION|>--- conflicted
+++ resolved
@@ -5,13 +5,8 @@
  * For full license text, see the LICENSE file in the repo root or https://opensource.org/licenses/BSD-3-Clause
  */
 
-<<<<<<< HEAD
-import {useMemo} from 'react'
-=======
-import {pathToUrl} from '../utils/utils'
->>>>>>> 68710bbb
+import {pathToUrl} from '../utils/url'
 import {useLocation} from 'react-router-dom'
-import {urlToPath} from '../utils/url'
 import {resolveSiteFromUrl} from '../utils/site-utils'
 import {useMemo} from 'react'
 
@@ -23,19 +18,9 @@
  */
 const useSite = () => {
     const {pathname, search} = useLocation()
-<<<<<<< HEAD
-    let site
-
-    useMemo(() => {
-        const url = urlToPath(`${pathname}${search}`)
-        site = resolveSiteFromUrl(url)
-    }, [pathname, search])
-
-=======
     const site = useMemo(() => {
         return resolveSiteFromUrl(pathToUrl(`${pathname}${search}`))
     }, [pathname, search])
->>>>>>> 68710bbb
     return site
 }
 
