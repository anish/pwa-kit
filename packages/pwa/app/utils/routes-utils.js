--- conflicted
+++ resolved
@@ -5,33 +5,21 @@
  * For full license text, see the LICENSE file in the repo root or https://opensource.org/licenses/BSD-3-Clause
  */
 
-<<<<<<< HEAD
 import {getSites} from './site-utils'
 
 /**
  * Return all the permutations of routes with site id/alias and locale id/alias
-=======
-// import {getUrlConfig} from './utils'
-import {urlPartPositions} from '../constants'
-
-/**
- * Configure the routes based on url configuration provided.
->>>>>>> 095d3a8e
  *
  * @param {array} routes - array of routes to be configured
- * @param {object} urlConfig - the url configuration object
  * @param {object} - a custom configured object
  * @return {array} - list of configured route objects
  */
 export const configureRoutes = (routes = [], urlConfig, {ignoredRoutes = []}) => {
     if (!routes.length) return []
-<<<<<<< HEAD
+    if (!urlConfig) return routes
 
     const allSites = getSites()
     if (!allSites) return routes
-=======
-    if (!urlConfig) return routes
->>>>>>> 095d3a8e
 
     let outputRoutes = []
     for (let i = 0; i < routes.length; i++) {
