--- conflicted
+++ resolved
@@ -4,15 +4,12 @@
  * SPDX-License-Identifier: BSD-3-Clause
  * For full license text, see the LICENSE file in the repo root or https://opensource.org/licenses/BSD-3-Clause
  */
-<<<<<<< HEAD
-=======
 
->>>>>>> f83cfda1
 import {getSites} from './site-utils'
 import {urlPartPositions} from '../constants'
+
 /**
  * Construct literal routes based on url config
-<<<<<<< HEAD
  *      with site and locale references (ids and aliases) from each in your application config
  *
  * @param {array} routes - array of routes to be reconstructed
@@ -22,21 +19,9 @@
  * @return {array} - list of routes objects that has site and locale refs
  */
 export const configureRoutes = (routes = [], config, {ignoredRoutes = []}) => {
-=======
- * with each site id/alias and locale id/alias pair from sites config
- *
- * @param {array} routes - array of routes to be configured
- * @param {object} urlConfig
- * @param {object} options
- * @param {array} options.ignoredRoutes - routes that does not need configured
- * @return {array} - list of configured route objects
- */
-export const configureRoutes = (routes = [], urlConfig, {ignoredRoutes = []}) => {
->>>>>>> f83cfda1
     if (!routes.length) return []
     if (!config) return routes
 
-<<<<<<< HEAD
     const {url: urlConfig} = config?.app
 
     const allSites = getSites()
@@ -87,56 +72,6 @@
                 }
 
                 if (
-=======
-    const allSites = getSites()
-    if (!allSites) return routes
-
-    let outputRoutes = []
-    for (let i = 0; i < routes.length; i++) {
-        const {path, ...rest} = routes[i]
-
-        if (ignoredRoutes.includes(path)) {
-            outputRoutes.push(routes[i])
-        } else {
-            allSites.forEach((site) => {
-                // append site ids and aliases to an array
-                const siteRefs = [site.alias, site.id].filter(Boolean)
-                let localeRefs = []
-                // append locale ids and aliases to an array
-                site.l10n.supportedLocales.forEach((locale) => {
-                    localeRefs.push(locale.alias)
-                    localeRefs.push(locale.id)
-                })
-                localeRefs = localeRefs.filter(Boolean)
-                const {locale: localePosition, site: sitePosition} = urlConfig
-
-                if (
-                    localePosition === urlPartPositions.PATH &&
-                    sitePosition === urlPartPositions.PATH
-                ) {
-                    siteRefs.forEach((site) => {
-                        // append the route that only has site
-                        outputRoutes.push({
-                            path: `/${site}${path}`,
-                            ...rest
-                        })
-                        localeRefs.forEach((locale) => {
-                            // app the route that has both site and locale
-                            outputRoutes.push({
-                                path: `/${site}/${locale}${path}`,
-                                ...rest
-                            })
-                            // append the route that only has locale
-                            outputRoutes.push({
-                                path: `/${locale}${path}`,
-                                ...rest
-                            })
-                        })
-                    })
-                }
-
-                if (
->>>>>>> f83cfda1
                     localePosition !== urlPartPositions.PATH &&
                     sitePosition === urlPartPositions.PATH
                 ) {
@@ -163,7 +98,6 @@
             })
             // origin route will be at the bottom
             outputRoutes.push(routes[i])
-<<<<<<< HEAD
         }
     }
     // Remove any duplicate routes
@@ -171,15 +105,6 @@
         if (!res.some(({path}) => path === route.path)) {
             res.push(route)
         }
-=======
-        }
-    }
-    // Remove any duplicate routes
-    outputRoutes = outputRoutes.reduce((res, route) => {
-        if (!res.some(({path}) => path === route.path)) {
-            res.push(route)
-        }
->>>>>>> f83cfda1
         return res
     }, [])
     return outputRoutes
