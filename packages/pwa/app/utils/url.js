--- conflicted
+++ resolved
@@ -231,11 +231,7 @@
     const queryParams = {}
     const basePathSegments = []
 
-<<<<<<< HEAD
-    const options = ['locale', 'site']
-=======
-    const options = ['locale']
->>>>>>> 1da9e7bc
+    const options = ['site', 'locale']
 
     options.forEach((option) => {
         const position = urlConfig[option]
