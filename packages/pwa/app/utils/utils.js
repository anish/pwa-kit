/*
 * Copyright (c) 2021, salesforce.com, inc.
 * All rights reserved.
 * SPDX-License-Identifier: BSD-3-Clause
 * For full license text, see the LICENSE file in the repo root or https://opensource.org/licenses/BSD-3-Clause
 */

import pwaKitConfig from '../../pwa-kit.config.json'
import {getAppOrigin} from 'pwa-kit-react-sdk/utils/url'
import {resolveSiteFromUrl} from './site-utils'
import {JSONPath} from 'jsonpath-plus'
import {urlPartPositions} from '../constants'
/**
 * Call requestIdleCallback in supported browsers.
 *
 * https://developers.google.com/web/updates/2015/08/using-requestidlecallback
 * http://caniuse.com/#feat=requestidlecallback
 */
export const requestIdleCallback = (fn) => {
    if ('requestIdleCallback' in window) {
        return window.requestIdleCallback(fn)
    } else {
        return setTimeout(() => fn(), 1)
    }
}

export const watchOnlineStatus = (callback, win = window) => {
    const off = () => callback(false)
    const on = () => callback(true)
    win.addEventListener('offline', off)
    win.addEventListener('online', on)
    const unsubscribe = () => {
        win.removeEventListener('offline', off)
        win.removeEventListener('online', on)
    }
    return unsubscribe
}

/**
 * Compares the primary fields of two address objects to determine if they match.
 * @param {Object} addr1
 * @param {Object} addr2
 * @returns {boolean}
 */
export const isMatchingAddress = (addr1, addr2) => {
    const normalize = (addr) => {
        // eslint-disable-next-line no-unused-vars
        const {id, addressId, _type, preferred, creationDate, lastModified, ...normalized} = addr
        return normalized
    }
    return shallowEquals(normalize(addr1), normalize(addr2))
}

/**
 * Performs a shallow comparison on two objects
 * @param {Object} a
 * @param {Object} b
 * @returns {boolean}
 */
export const shallowEquals = (a, b) => {
    for (let key in a) {
        if (!(key in b) || a[key] !== b[key]) {
            return false
        }
    }
    for (let key in b) {
        if (!(key in a) || a[key] !== b[key]) {
            return false
        }
    }
    return true
}

/**
 * No operation function. You can use this
 * empty function when you wish to pass
 * around a function that will do nothing.
 * Usually used as default for event handlers.
 */
export const noop = () => {}

/**
 * Flattens a tree data structure into an array.
 * @param {*} node
 * @returns
 */
export const flatten = (node, key = 'children') => {
    const children = (node[key] || []).reduce((a, b) => {
        return Array.isArray(b[key]) && !!b[key].length
            ? {...a, ...flatten(b, key)}
            : {...a, [b.id]: b}
    }, {})

    return {
        [node.id]: node,
        ...children
    }
}

/**
 * Check the current execution environment
 * is client side or server side
 * @returns Boolean
 */
export const isServer = typeof window === 'undefined'

/**
 * retrieves an item from session storage
 * @param {string} key
 * @returns JSON | undefined
 */
export const getSessionJSONItem = (key) => {
    if (isServer) {
        return undefined
    }
    const item = window.sessionStorage.getItem(key)
    if (item) {
        return JSON.parse(item)
    } else {
        return undefined
    }
}
/**
 * sets an item in session storage
 * @param {string} key
 * @param {string} value
 */
export const setSessionJSONItem = (key, value) => {
    window.sessionStorage.setItem(key, JSON.stringify(value))
}

/**
 * clears an item in session storage
 * @param {string} key
 */
export const clearSessionJSONItem = (key) => {
    window.sessionStorage.removeItem(key)
}

/**
 * bolds a substring of a string by adding <b> tags
 * @param {string} str
 * @param {string} substr
 * @returns stringified HTML Node
 */
export const boldString = (str, substr) => {
    return str.replace(RegExp(substr, 'g'), `<b>${substr}</b>`)
}
<<<<<<< HEAD

=======
/**
 * A function that takes a partial url into a fully url.
 * It takes into account whether it is on client/server side
 *
 * @example
 * pathToUrl(/women/dresses?color=black)
 *
 * // returns //http(s)://www.site.com/women/dresses?color=black
 * @param path
 * @returns {string|*}
 */
export const pathToUrl = (path) => {
    const url = typeof window === 'undefined' ? `${getAppOrigin()}${path}` : window.location.href
    return url
}
>>>>>>> 68710bbb
/**
 * Capitalizes the words in a string
 * @param {string} text
 * @returns capitalized text
 */
export const capitalize = (text) => {
    return text
        .toLowerCase()
        .split(' ')
        .map((s) => s.charAt(0).toUpperCase() + s.substring(1))
        .join(' ')
}

/**
 * Get the pwa configuration object from pwa-kit.config.json
 * @param path - path to your object inside pwaKitConfig using jsonPath expression
 *
 * To read more https://github.com/JSONPath-Plus/JSONPath
 *
 * @example getConfig('app.url') => {locale: 'path', site: 'path'}
 * @returns {object} - the configuration object
 */
export const getConfig = (path, opts) => {
    if (!path) return pwaKitConfig
    const result = JSONPath({path: `$.${path}`, json: pwaKitConfig, wrap: false, ...opts})
    return result
}

/**
 * return l10n config for current site
 * @param url
 * @returns {object}
 */
export const getL10nConfig = (url) => {
    const sites = getConfig('app.sites.*')
    if (!sites.length) throw new Error('No site config found. Please check you configuration')

<<<<<<< HEAD
    const siteId = resolveSiteFromUrl(urlToPath(url))?.id
    const l10nConfig = sitesConfig.find((site) => site.id === siteId)?.l10n
=======
    const siteId = resolveSiteFromUrl(pathToUrl(url))?.id
    const l10nConfig = sites.find((site) => site.id === siteId)?.l10n
>>>>>>> 68710bbb
    return l10nConfig
}

export const getUrlParamsFromUrl = (url) => {
    const {locale: localePosition, site: sitePosition} = getConfig('app.url')

    const {pathname, search} = new URL(url)
    const params = new URLSearchParams(search)
    const result = {}
    switch (sitePosition) {
        case urlPartPositions.NONE:
            break
        case urlPartPositions.PATH:
            result.site = pathname.split('/')[1]
            break
        case urlPartPositions.QUERY_PARAM: {
            result.site = params.get('site')
            break
        }
    }

    switch (localePosition) {
        case urlPartPositions.NONE:
            break
        case urlPartPositions.PATH: {
            if (sitePosition === urlPartPositions.PATH) {
                result.locale = pathname.split('/')[2]
            } else {
                result.locale = pathname.split('/')[1]
            }
            break
        }
        case urlPartPositions.QUERY_PARAM: {
            result.locale = params.get('locale')
            break
        }
    }

    console.log('result', result)
    return result
}<|MERGE_RESOLUTION|>--- conflicted
+++ resolved
@@ -6,10 +6,11 @@
  */
 
 import pwaKitConfig from '../../pwa-kit.config.json'
-import {getAppOrigin} from 'pwa-kit-react-sdk/utils/url'
 import {resolveSiteFromUrl} from './site-utils'
 import {JSONPath} from 'jsonpath-plus'
 import {urlPartPositions} from '../constants'
+import {pathToUrl} from './url'
+
 /**
  * Call requestIdleCallback in supported browsers.
  *
@@ -146,25 +147,7 @@
 export const boldString = (str, substr) => {
     return str.replace(RegExp(substr, 'g'), `<b>${substr}</b>`)
 }
-<<<<<<< HEAD
-
-=======
-/**
- * A function that takes a partial url into a fully url.
- * It takes into account whether it is on client/server side
- *
- * @example
- * pathToUrl(/women/dresses?color=black)
- *
- * // returns //http(s)://www.site.com/women/dresses?color=black
- * @param path
- * @returns {string|*}
- */
-export const pathToUrl = (path) => {
-    const url = typeof window === 'undefined' ? `${getAppOrigin()}${path}` : window.location.href
-    return url
-}
->>>>>>> 68710bbb
+
 /**
  * Capitalizes the words in a string
  * @param {string} text
@@ -202,13 +185,8 @@
     const sites = getConfig('app.sites.*')
     if (!sites.length) throw new Error('No site config found. Please check you configuration')
 
-<<<<<<< HEAD
-    const siteId = resolveSiteFromUrl(urlToPath(url))?.id
-    const l10nConfig = sitesConfig.find((site) => site.id === siteId)?.l10n
-=======
     const siteId = resolveSiteFromUrl(pathToUrl(url))?.id
     const l10nConfig = sites.find((site) => site.id === siteId)?.l10n
->>>>>>> 68710bbb
     return l10nConfig
 }
 
