/*
 * Copyright (c) 2021, salesforce.com, inc.
 * All rights reserved.
 * SPDX-License-Identifier: BSD-3-Clause
 * For full license text, see the LICENSE file in the repo root or https://opensource.org/licenses/BSD-3-Clause
 */

import pwaKitConfig from '../../pwa-kit.config.json'
<<<<<<< HEAD
import {getAppOrigin} from 'pwa-kit-react-sdk/utils/url'
=======
>>>>>>> 6723a770

/**
 * Call requestIdleCallback in supported browsers.
 *
 * https://developers.google.com/web/updates/2015/08/using-requestidlecallback
 * http://caniuse.com/#feat=requestidlecallback
 */
export const requestIdleCallback = (fn) => {
    if ('requestIdleCallback' in window) {
        return window.requestIdleCallback(fn)
    } else {
        return setTimeout(() => fn(), 1)
    }
}

export const watchOnlineStatus = (callback, win = window) => {
    const off = () => callback(false)
    const on = () => callback(true)
    win.addEventListener('offline', off)
    win.addEventListener('online', on)
    const unsubscribe = () => {
        win.removeEventListener('offline', off)
        win.removeEventListener('online', on)
    }
    return unsubscribe
}

/**
 * Compares the primary fields of two address objects to determine if they match.
 * @param {Object} addr1
 * @param {Object} addr2
 * @returns {boolean}
 */
export const isMatchingAddress = (addr1, addr2) => {
    const normalize = (addr) => {
        // eslint-disable-next-line no-unused-vars
        const {id, addressId, _type, preferred, creationDate, lastModified, ...normalized} = addr
        return normalized
    }
    return shallowEquals(normalize(addr1), normalize(addr2))
}

/**
 * Performs a shallow comparison on two objects
 * @param {Object} a
 * @param {Object} b
 * @returns {boolean}
 */
export const shallowEquals = (a, b) => {
    for (let key in a) {
        if (!(key in b) || a[key] !== b[key]) {
            return false
        }
    }
    for (let key in b) {
        if (!(key in a) || a[key] !== b[key]) {
            return false
        }
    }
    return true
}

/**
 * No operation function. You can use this
 * empty function when you wish to pass
 * around a function that will do nothing.
 * Usually used as default for event handlers.
 */
export const noop = () => {}

/**
 * Flattens a tree data structure into an array.
 * @param {*} node
 * @returns
 */
export const flatten = (node, key = 'children') => {
    const children = (node[key] || []).reduce((a, b) => {
        return Array.isArray(b[key]) && !!b[key].length
            ? {...a, ...flatten(b, key)}
            : {...a, [b.id]: b}
    }, {})

    return {
        [node.id]: node,
        ...children
    }
}

/**
 * Check the current execution environment
 * is client side or server side
 * @returns Boolean
 */
export const isServer = typeof window === 'undefined'

/**
 * retrieves an item from session storage
 * @param {string} key
 * @returns JSON | undefined
 */
export const getSessionJSONItem = (key) => {
    if (isServer) {
        return undefined
    }
    const item = window.sessionStorage.getItem(key)
    if (item) {
        return JSON.parse(item)
    } else {
        return undefined
    }
}
/**
 * sets an item in session storage
 * @param {string} key
 * @param {string} value
 */
export const setSessionJSONItem = (key, value) => {
    window.sessionStorage.setItem(key, JSON.stringify(value))
}

/**
 * clears an item in session storage
 * @param {string} key
 */
export const clearSessionJSONItem = (key) => {
    window.sessionStorage.removeItem(key)
}

/**
 * bolds a substring of a string by adding <b> tags
 * @param {string} str
 * @param {string} substr
 * @returns stringified HTML Node
 */
export const boldString = (str, substr) => {
    return str.replace(RegExp(substr, 'g'), `<b>${substr}</b>`)
}

/**
 * Capitalizes the words in a string
 * @param {string} text
 * @returns capitalized text
 */
export const capitalize = (text) => {
    return text
        .toLowerCase()
        .split(' ')
        .map((s) => s.charAt(0).toUpperCase() + s.substring(1))
        .join(' ')
}

/**
<<<<<<< HEAD
 * Return a the configuration from pwa-kit.config.json
 * @returns {object}
 */
export const getConfig = () => pwaKitConfig

/**
 * a util function that looks for site info through some various ways
 * First priority: from the url
 * Second priority: from the hostnames
 * Third, use the default if none of above works
 * Lastly, throw an error if site can't be found by any of the medthods above
 * @param {string} url
 * @returns {object}
 */
export const getSite = (url) => {
    const {
        app: {defaultSiteId, sites: sitesConfig}
    } = getConfig()
    let path = url
    if (!path) {
        path = `${window?.location.pathname}${window?.location.search}`
    }
    let site
    // determine the site from the given path
    site = getSiteByUrl(path)
    if (site) {
        return site
    }

    // determine the site by hostname if using path does not work out
    const {hostname} = new URL(`${getAppOrigin()}${path}`)
    site = getSiteByHostname(hostname)

    if (site) {
        return site
    }

    // using the default value when site info can't be determined either by given path or hostname
    site = sitesConfig.find((site) => site.id === defaultSiteId)

    // throw an error if none if none of these methods above works
    if (!site) {
        throw new Error("Can't find any site. Please check you sites configuration.")
    }
    return site
}

/**
 * Get the site Id based on the given hostname
 * @param {string} hostname
 * @returns {string} siteId
 */
export const getSiteByHostname = (hostname) => {
    const {
        app: {sites: sitesConfig}
    } = getConfig()

    if (!sitesConfig.length) throw new Error('No site config found. Please check you configuration')
    if (!hostname) return undefined

    const site = sitesConfig.filter((site) => {
        return site?.hostnames?.some((i) => i.includes(hostname))
    })

    return site?.length === 1 ? site[0] : undefined
}

/**
 * return l10n config for current site
 * @param url
 * @returns {object}
 */
export const getL10nConfig = (url) => {
    const {
        app: {sites: sitesConfig}
    } = getConfig()
    if (!sitesConfig.length) throw new Error('No site config found. Please check you configuration')
    const siteId = getSite(url)?.id
    const l10nConfig = sitesConfig.find((site) => site.id === siteId)?.l10n
    return l10nConfig
}

/**
 * get the site by looking for the site value (either site id or alias) from the url
 * @param url
 * @returns {object|undefined}
 */
export const getSiteByUrl = (url) => {
    let path = url
    if (!path) {
        path = `${window?.location.pathname}${window?.location.search}`
    }
    const {siteIdsRegExp, siteAliasesRegExp} = getSitesRegExp()
    let site
    const aliasMatch = path.match(siteAliasesRegExp)
    const idMatch = path.match(siteIdsRegExp)
    if (aliasMatch) {
        // clean up any non-character
        const siteAlias = aliasMatch[0].replace(/\W/g, '')
        site = getSiteByAlias(siteAlias)
    } else if (idMatch) {
        // clean up any non-character
        const siteId = idMatch[0].replace(/\W/g, '')
        site = getSiteById(siteId)
    }
    return site
}

/**
 * return site by looking through site configuration array by site id
 * @param id - site Id
 * @returns {object|undefined}
 */
const getSiteById = (id) => {
    const {
        app: {sites}
    } = getConfig()
    if (!sites.length) return undefined
    if (!id) throw new Error('id is required')

    return sites.find((site) => site.id === id)
}

/**
 * return site by looking through site configuration array by the alias
 * @param alias - site alias
 * @returns {undefined|object}
 */
const getSiteByAlias = (alias) => {
    const {
        app: {sites}
    } = getConfig()
    if (!sites.length) return undefined
    if (!alias) throw new Error('alias is required')

    return sites.find((site) => site.alias === alias)
}

/**
 * A util to create RegExp for siteId and siteAlias based on site configuration from pwa-kit.config.json
 *
 * @example
 * sites: [{id: 'RefArchGlobal', alias: 'global', l10n: {...}}]
 *
 * getSitesRegExp()
 * // returns {
 *     siteIdsRegExp: /(=RefArchGlobal\b)|/(RefArchGlobal)/?/gi
 *     siteAliasRegExp: /(=global\b)|(/global/)?/gi
 * }
 *
 * @returns {object}
 */
export const getSitesRegExp = () => {
    const {
        app: {sites}
    } = getConfig()
    let idsRegExpPattern = []
    let aliasRegExpPattern = []

    sites.forEach((site) => {
        idsRegExpPattern.push(`(/${site.id}/?)`)
        idsRegExpPattern.push(`(=${site.id}\\b)`)
        aliasRegExpPattern.push(`(/${site.alias}/?)`)
        aliasRegExpPattern.push(`(=${site.alias}\\b)`)
    })
    const siteIdsRegExp = new RegExp(idsRegExpPattern.join('|'), 'g')
    const siteAliasesRegExp = new RegExp(aliasRegExpPattern.join('|'), 'g')
    return {
        siteIdsRegExp,
        siteAliasesRegExp
    }
}
=======
 * Get the pwa configuration object from pwa-kit.config.json
 * @returns {object} - the configuration object
 */
export const getConfig = () => pwaKitConfig

/**
 * A util to return current url configuration
 * @returns {object} - url object from the pwa-kit.config.json file
 */
export const getUrlConfig = () => getConfig().url
>>>>>>> 6723a770
<|MERGE_RESOLUTION|>--- conflicted
+++ resolved
@@ -6,10 +6,7 @@
  */
 
 import pwaKitConfig from '../../pwa-kit.config.json'
-<<<<<<< HEAD
 import {getAppOrigin} from 'pwa-kit-react-sdk/utils/url'
-=======
->>>>>>> 6723a770
 
 /**
  * Call requestIdleCallback in supported browsers.
@@ -162,9 +159,8 @@
 }
 
 /**
-<<<<<<< HEAD
- * Return a the configuration from pwa-kit.config.json
- * @returns {object}
+ * Get the pwa configuration object from pwa-kit.config.json
+ * @returns {object} - the configuration object
  */
 export const getConfig = () => pwaKitConfig
 
@@ -334,16 +330,4 @@
         siteIdsRegExp,
         siteAliasesRegExp
     }
-}
-=======
- * Get the pwa configuration object from pwa-kit.config.json
- * @returns {object} - the configuration object
- */
-export const getConfig = () => pwaKitConfig
-
-/**
- * A util to return current url configuration
- * @returns {object} - url object from the pwa-kit.config.json file
- */
-export const getUrlConfig = () => getConfig().url
->>>>>>> 6723a770
+}