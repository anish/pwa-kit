/*
 * Copyright (c) 2021, salesforce.com, inc.
 * All rights reserved.
 * SPDX-License-Identifier: BSD-3-Clause
 * For full license text, see the LICENSE file in the repo root or https://opensource.org/licenses/BSD-3-Clause
 */

<<<<<<< HEAD
import {pathToUrl} from './url'
import {getSites} from './site-utils'
=======
import {getConfig} from 'pwa-kit-react-sdk/ssr/universal/utils'

>>>>>>> 095d3a8e
/**
 * Call requestIdleCallback in supported browsers.
 *
 * https://developers.google.com/web/updates/2015/08/using-requestidlecallback
 * http://caniuse.com/#feat=requestidlecallback
 */
export const requestIdleCallback = (fn) => {
    if ('requestIdleCallback' in window) {
        return window.requestIdleCallback(fn)
    } else {
        return setTimeout(() => fn(), 1)
    }
}

export const watchOnlineStatus = (callback, win = window) => {
    const off = () => callback(false)
    const on = () => callback(true)
    win.addEventListener('offline', off)
    win.addEventListener('online', on)
    const unsubscribe = () => {
        win.removeEventListener('offline', off)
        win.removeEventListener('online', on)
    }
    return unsubscribe
}

/**
 * Compares the primary fields of two address objects to determine if they match.
 * @param {Object} addr1
 * @param {Object} addr2
 * @returns {boolean}
 */
export const isMatchingAddress = (addr1, addr2) => {
    const normalize = (addr) => {
        // eslint-disable-next-line no-unused-vars
        const {id, addressId, _type, preferred, creationDate, lastModified, ...normalized} = addr
        return normalized
    }
    return shallowEquals(normalize(addr1), normalize(addr2))
}

/**
 * Performs a shallow comparison on two objects
 * @param {Object} a
 * @param {Object} b
 * @returns {boolean}
 */
export const shallowEquals = (a, b) => {
    for (let key in a) {
        if (!(key in b) || a[key] !== b[key]) {
            return false
        }
    }
    for (let key in b) {
        if (!(key in a) || a[key] !== b[key]) {
            return false
        }
    }
    return true
}

/**
 * No operation function. You can use this
 * empty function when you wish to pass
 * around a function that will do nothing.
 * Usually used as default for event handlers.
 */
export const noop = () => {}

/**
 * Flattens a tree data structure into an array.
 * @param {*} node
 * @returns
 */
export const flatten = (node, key = 'children') => {
    const children = (node[key] || []).reduce((a, b) => {
        return Array.isArray(b[key]) && !!b[key].length
            ? {...a, ...flatten(b, key)}
            : {...a, [b.id]: b}
    }, {})

    return {
        [node.id]: node,
        ...children
    }
}

/**
 * Check the current execution environment
 * is client side or server side
 * @returns Boolean
 */
export const isServer = typeof window === 'undefined'

/**
 * retrieves an item from session storage
 * @param {string} key
 * @returns JSON | undefined
 */
export const getSessionJSONItem = (key) => {
    if (isServer) {
        return undefined
    }
    const item = window.sessionStorage.getItem(key)
    if (item) {
        return JSON.parse(item)
    } else {
        return undefined
    }
}
/**
 * sets an item in session storage
 * @param {string} key
 * @param {string} value
 */
export const setSessionJSONItem = (key, value) => {
    window.sessionStorage.setItem(key, JSON.stringify(value))
}

/**
 * clears an item in session storage
 * @param {string} key
 */
export const clearSessionJSONItem = (key) => {
    window.sessionStorage.removeItem(key)
}

/**
 * bolds a substring of a string by adding <b> tags
 * @param {string} str
 * @param {string} substr
 * @returns stringified HTML Node
 */
export const boldString = (str, substr) => {
    return str.replace(RegExp(substr, 'g'), `<b>${substr}</b>`)
}

/**
 * Capitalizes the words in a string
 * @param {string} text
 * @returns capitalized text
 */
export const capitalize = (text) => {
    return text
        .toLowerCase()
        .split(' ')
        .map((s) => s.charAt(0).toUpperCase() + s.substring(1))
        .join(' ')
}

/**
<<<<<<< HEAD
 * This function return the identifiers (site and locale) from the given url
 * The site will always go before locale if both of them are presented in the pathname
 * @param path {string}
 * @returns {object}
 */
export const getParamsFromPath = (path) => {
    const {pathname, search} = new URL(pathToUrl(path))

    const config = getConfig()
    const {pathMatcher, searchMatcherForSite, searchMatcherForLocale} = getConfigMatcher(config)

    const pathMatch = pathname.match(pathMatcher)
    const searchMatchForSite = search.match(searchMatcherForSite)
    const searchMatchForLocale = search.match(searchMatcherForLocale)

    // the value can only either in the path or search query param, there will be no overridden
    const site =
        pathMatch?.groups.siteAlias ||
        pathMatch?.groups.siteId ||
        searchMatchForSite?.groups.siteAlias ||
        searchMatchForSite?.groups.siteId

    const locale =
        pathMatch?.groups.localeAlias ||
        pathMatch?.groups.localeId ||
        searchMatchForLocale?.groups.localeAlias ||
        searchMatchForLocale?.groups.localeId

    return {site, locale}
}

/**
 * Dynamically load the applications config object.
 *
 * @returns the application config object.
 */
//TODO: Remove this when the work from SDK is merged
export const getConfig = (opts = {}) => {
    let _config

    if (typeof window !== 'undefined') {
        _config = JSON.parse(document.getElementById('app-config').innerHTML)
        return _config
    }

    // doing this to force Webpack to ignore a
    // `require()` call that is not meant for the browser
    const _require = eval('require')
    const {cosmiconfigSync} = _require('cosmiconfig')

    // Load the config synchronously using a custom "searchPlaces".

    // By default, use the deployment target as the {moduleName} for your
    // configuration file. This means that on a "Production" names target, you'll load
    // your `config/production.json` file. You can customize how you determine your
    // {moduleName}.
    const {moduleNameResolver} = opts
    const moduleName = (moduleNameResolver && moduleNameResolver()) || process.env.DEPLOY_TARGET

    const explorerSync = cosmiconfigSync(moduleName, {
        packageProp: 'mobify',
        searchPlaces: [
            `config/${moduleName}.json`,
            `config/local.json`,
            `config/default.json`,
            'package.json'
        ]
    })
    const {config, filepath} = explorerSync.search()
    console.info('=========loading the config from=====', filepath)

    return config
}

/**
 * This function returns the url config from the current configuration
 * @return {object} - url config
 */
export const getUrlConfig = () => {
    const {app} = getConfig()
    if (!app.url) {
        throw new Error("Can't find any valid url config. Please check your configuration file.")
    }
    return app.url
}

/**
 * This function return the regex for matching site and locale
 * @param config
 * @return {{searchMatcherForSite: RegExp, searchMatcherForLocale: RegExp, pathMatcher: RegExp}}
 */
export const getConfigMatcher = (config) => {
    if (!config) {
        throw new Error('Config is not defined.')
    }

    const allSites = getSites()

    // get a collection of all site-id and site alias from the config of the current host
    // remove any duplicates by using [...new Set([])]
    const siteIds = allSites.map((site) => site.id)
    const siteAliases = allSites.map((site) => site.alias).filter(Boolean)
    // get a collection of all locale-id and locale alias from the config of the current host
    // remove any duplicates by using [...new Set([])]

    let localeIds = []
    let localeAliases = []
    allSites.forEach((site) => {
        const {l10n} = site
        l10n.supportedLocales.forEach((locale) => {
            localeIds.push(locale.id)
            localeAliases.push(locale.alias)
        })
    })

    localeAliases = localeAliases.filter(Boolean)
    localeIds = localeIds.filter(Boolean)
    // prettier-ignore
    // eslint-disable-next-line
    const pathPattern = `\/*(?<siteId>${siteIds.join('|')})*\/*(?<siteAlias>${siteAliases.join('|')})*\/*(?<localeId>${localeIds.join('|')})*\/*(?<localeAlias>${localeAliases.join('|')})*`
    // prettier-ignore
    // eslint-disable-next-line
    const searchPatternForSite = `site=(?<siteAlias>${siteAliases.join('|')})|site=(?<siteId>${siteIds.join("|")})`

    // prettier-ignore
    // eslint-disable-next-line
    const searchPatternForLocale = `locale=(?<localeAlias>${localeAliases.join('|')})|locale=(?<localeId>${localeIds.join("|")})`
    const pathMatcher = new RegExp(pathPattern)
    const searchMatcherForSite = new RegExp(searchPatternForSite)
    const searchMatcherForLocale = new RegExp(searchPatternForLocale)
    return {
        pathMatcher,
        searchMatcherForSite,
        searchMatcherForLocale
    }
}
=======
 * A util to return current url configuration
 * @returns {object} - url object from the pwa-kit.config.json file
 */
export const getUrlConfig = () => getConfig().app.url
>>>>>>> 095d3a8e
<|MERGE_RESOLUTION|>--- conflicted
+++ resolved
@@ -5,13 +5,10 @@
  * For full license text, see the LICENSE file in the repo root or https://opensource.org/licenses/BSD-3-Clause
  */
 
-<<<<<<< HEAD
 import {pathToUrl} from './url'
 import {getSites} from './site-utils'
-=======
 import {getConfig} from 'pwa-kit-react-sdk/ssr/universal/utils'
 
->>>>>>> 095d3a8e
 /**
  * Call requestIdleCallback in supported browsers.
  *
@@ -163,7 +160,6 @@
 }
 
 /**
-<<<<<<< HEAD
  * This function return the identifiers (site and locale) from the given url
  * The site will always go before locale if both of them are presented in the pathname
  * @param path {string}
@@ -193,49 +189,6 @@
         searchMatchForLocale?.groups.localeId
 
     return {site, locale}
-}
-
-/**
- * Dynamically load the applications config object.
- *
- * @returns the application config object.
- */
-//TODO: Remove this when the work from SDK is merged
-export const getConfig = (opts = {}) => {
-    let _config
-
-    if (typeof window !== 'undefined') {
-        _config = JSON.parse(document.getElementById('app-config').innerHTML)
-        return _config
-    }
-
-    // doing this to force Webpack to ignore a
-    // `require()` call that is not meant for the browser
-    const _require = eval('require')
-    const {cosmiconfigSync} = _require('cosmiconfig')
-
-    // Load the config synchronously using a custom "searchPlaces".
-
-    // By default, use the deployment target as the {moduleName} for your
-    // configuration file. This means that on a "Production" names target, you'll load
-    // your `config/production.json` file. You can customize how you determine your
-    // {moduleName}.
-    const {moduleNameResolver} = opts
-    const moduleName = (moduleNameResolver && moduleNameResolver()) || process.env.DEPLOY_TARGET
-
-    const explorerSync = cosmiconfigSync(moduleName, {
-        packageProp: 'mobify',
-        searchPlaces: [
-            `config/${moduleName}.json`,
-            `config/local.json`,
-            `config/default.json`,
-            'package.json'
-        ]
-    })
-    const {config, filepath} = explorerSync.search()
-    console.info('=========loading the config from=====', filepath)
-
-    return config
 }
 
 /**
@@ -299,10 +252,4 @@
         searchMatcherForSite,
         searchMatcherForLocale
     }
-}
-=======
- * A util to return current url configuration
- * @returns {object} - url object from the pwa-kit.config.json file
- */
-export const getUrlConfig = () => getConfig().app.url
->>>>>>> 095d3a8e
+}