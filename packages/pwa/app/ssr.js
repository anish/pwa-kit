/*
 * Copyright (c) 2021, salesforce.com, inc.
 * All rights reserved.
 * SPDX-License-Identifier: BSD-3-Clause
 * For full license text, see the LICENSE file in the repo root or https://opensource.org/licenses/BSD-3-Clause
 */
'use strict'

import path from 'path'
import {createApp, createHandler, serveStaticFile} from 'pwa-kit-react-sdk/ssr/server/express'
import {isRemote} from 'pwa-kit-react-sdk/utils/ssr-server'
import {render} from 'pwa-kit-react-sdk/ssr/server/react-rendering'
import helmet from 'helmet'
<<<<<<< HEAD
import {getConfig} from './utils/utils'
=======
import {loadConfig} from 'pwa-kit-react-sdk/utils/config'
>>>>>>> 095d3a8e

const app = createApp({
    // The build directory (an absolute path)
    buildDir: path.resolve(process.cwd(), 'build'),

    // The cache time for SSR'd pages (defaults to 600 seconds)
    defaultCacheTimeSeconds: 600,

    // The path to the favicon. This must also appear in
    // the mobify.ssrShared section of package.json.
    faviconPath: path.resolve(process.cwd(), 'build/static/ico/favicon.ico'),

    // The location of the apps manifest file relative to the build directory
    manifestPath: 'static/manifest.json',

    // The port that the local dev server listens on
    port: 3000,

    // This is the `mobify` object defined in your config folder or package.json file.
    mobify: loadConfig(),

    // The protocol on which the development Express app listens.
    // Note that http://localhost is treated as a secure context for development.
    protocol: 'http',

    enableLegacyRemoteProxying: false
})

// Set HTTP security headers
app.use(
    helmet({
        contentSecurityPolicy: {
            useDefaults: true,
            directives: {
                'img-src': ["'self'", '*.commercecloud.salesforce.com', 'data:'],
                'script-src': ["'self'", "'unsafe-eval'"],

                // Do not upgrade insecure requests for local development
                'upgrade-insecure-requests': isRemote() ? [] : null
            }
        },
        hsts: isRemote()
    })
)

const renderWithConfig = (req, res, next) => {
    // Add the config to the locals which we will write to the html later.
    res.locals.config = getConfig()

    return render(req, res, next)
}

// Handle the redirect from SLAS as to avoid error
app.get('/callback?*', (req, res) => {
    res.send()
})
app.get('/robots.txt', serveStaticFile('static/robots.txt'))
app.get('/*', renderWithConfig)
// SSR requires that we export a single handler function called 'get', that
// supports AWS use of the server that we created above.
export const get = createHandler(app)<|MERGE_RESOLUTION|>--- conflicted
+++ resolved
@@ -11,11 +11,7 @@
 import {isRemote} from 'pwa-kit-react-sdk/utils/ssr-server'
 import {render} from 'pwa-kit-react-sdk/ssr/server/react-rendering'
 import helmet from 'helmet'
-<<<<<<< HEAD
-import {getConfig} from './utils/utils'
-=======
 import {loadConfig} from 'pwa-kit-react-sdk/utils/config'
->>>>>>> 095d3a8e
 
 const app = createApp({
     // The build directory (an absolute path)
@@ -61,19 +57,12 @@
     })
 )
 
-const renderWithConfig = (req, res, next) => {
-    // Add the config to the locals which we will write to the html later.
-    res.locals.config = getConfig()
-
-    return render(req, res, next)
-}
-
 // Handle the redirect from SLAS as to avoid error
 app.get('/callback?*', (req, res) => {
     res.send()
 })
 app.get('/robots.txt', serveStaticFile('static/robots.txt'))
-app.get('/*', renderWithConfig)
+app.get('/*', render)
 // SSR requires that we export a single handler function called 'get', that
 // supports AWS use of the server that we created above.
 export const get = createHandler(app)