/*
 * Copyright (c) 2021, salesforce.com, inc.
 * All rights reserved.
 * SPDX-License-Identifier: BSD-3-Clause
 * For full license text, see the LICENSE file in the repo root or https://opensource.org/licenses/BSD-3-Clause
 */

/* eslint-disable no-unused-vars */
import {getAppOrigin} from 'pwa-kit-react-sdk/utils/url'
import {HTTPError} from 'pwa-kit-react-sdk/ssr/universal/errors'
import {createCodeVerifier, generateCodeChallenge} from './pkce'
import {createGetTokenBody} from './utils'
import fetch from 'cross-fetch'
import Cookies from 'js-cookie'

/**
 * An object containing the customer's login credentials.
 * @typedef {Object} CustomerCredentials
 * @property {string} credentials.email
 * @property {string} credentials.password
 */

/**
 * Salesforce Customer object.
 * {@link https://salesforcecommercecloud.github.io/commerce-sdk-isomorphic/modules/shoppercustomers.html#customer}}
 * @typedef {Object} Customer
 */

const usidStorageKey = 'usid'
const encUserIdStorageKey = 'enc-user-id'
const tokenStorageKey = 'token'
const refreshTokenStorageKey = 'cc-nx'
const refreshTokenGuestStorageKey = 'cc-nx-g'
const oidStorageKey = 'oid'
const dwSessionIdKey = 'dwsid'
const REFRESH_TOKEN_COOKIE_AGE = 90 // 90 days. This value matches SLAS cartridge.

/**
 * A  class that provides auth functionality for pwa.
 */
const slasCallbackEndpoint = '/callback'
class Auth {
    constructor(api) {
        this._api = api
        this._config = api._config
        this._onClient = typeof window !== 'undefined'
        this._pendingAuth = undefined
        this._customerId = undefined
<<<<<<< HEAD

        // To store tokens as cookies
        // change the next line to
        // this._storage = new CookieStorage()
        this._storage = new CookieStorage()
        this._oid = this._storage.get(oidStorageKey)
=======
>>>>>>> 4d9e4a47

        // To store tokens as cookies
        // change the next line to
        // this._storage = new CookieStorage()
        this._storage = new LocalStorage()
        const configOid = api._config.parameters.organizationId
        this._oid = this._storage.get(oidStorageKey) || configOid

        if (this._oid !== configOid) {
            this._clearAuth()
            this._saveOid(configOid)
        } else {
            this._authToken = this._storage.get(tokenStorageKey)
            this._refreshToken =
                this._storage.get(refreshTokenStorageKey) ||
                this._storage.get(refreshTokenGuestStorageKey)
            this._usid = this._storage.get(usidStorageKey)
            this._encUserId = this._storage.get(encUserIdStorageKey)
        }

        this.login = this.login.bind(this)
        this.logout = this.logout.bind(this)
    }

    /**
     * Returns the api client configuration
     * @returns {boolean}
     */
    get pendingLogin() {
        return this._pendingLogin
    }

    get authToken() {
        return this._authToken
    }

    get refreshToken() {
        return this._refreshToken
    }

    get usid() {
        return this._usid
    }

    get encUserId() {
        return this._encUserId
    }

    get oid() {
        return this._oid
    }

    /**
     * Called with the details from the redirect page that _loginWithCredentials returns
     * I think it's best we leave it to developers on how and where to call from
     * @param {{grantType, code, usid, codeVerifier, redirectUri}} requestDetails - The cutomerId of customer to get.
     */
    async getLoggedInToken(requestDetails) {
        const data = new URLSearchParams()
        const {grantType, code, usid, codeVerifier, redirectUri} = requestDetails
        data.append('code', code)
        data.append('grant_type', grantType)
        data.append('usid', usid)
        data.append('code_verifier', codeVerifier)
        data.append('client_id', this._config.parameters.clientId)
        data.append('redirect_uri', redirectUri)

        const options = {
            headers: {
                'Content-Type': `application/x-www-form-urlencoded`
            },
            body: data
        }

        const response = await this._api.shopperLogin.getAccessToken(options)
        // Check for error response before handling the token
        if (response.status_code) {
            throw new HTTPError(response.status_code, response.message)
        }
        this._handleShopperLoginTokenResponse(response)
        return response
    }

    /**
     * Make a post request to the OCAPI /session endpoint to bridge the session.
     *
     * The HTTP response contains a set-cookie header which sets the dwsid session cookie.
     * This cookie is used on SFRA site and it shoppers to navigate between SFRA site and
     * this PWA site seamlessly, this is often used to enable hybrid deployment.
     *
     * (Note: this method is client side only, b/c MRT doesn't support set-cookie header right now)
     *
     * @returns {Promise}
     */
    createOCAPISession() {
        return fetch(
            `${getAppOrigin()}/mobify/proxy/ocapi/s/${
                this._config.parameters.siteId
            }/dw/shop/v21_3/sessions`,
            {
                method: 'POST',
                headers: {
                    Authorization: this._authToken
                }
            }
        )
    }

    /**
     * Authorizes the customer as a registered or guest user.
     * @param {CustomerCredentials} [credentials]
     * @returns {Promise}
     */
    async login(credentials) {
        // Calling login while its already pending will return a reference
        // to the existing promise.
        if (this._pendingLogin) {
            return this._pendingLogin
        }

        let retries = 0
        const startLoginFlow = () => {
            let authorizationMethod = '_loginAsGuest'
            if (credentials) {
                authorizationMethod = '_loginWithCredentials'
            } else if (this._refreshToken) {
                authorizationMethod = '_refreshAccessToken'
            }
            return this[authorizationMethod](credentials)
                .catch((error) => {
                    if (retries === 0 && error.message === 'EXPIRED_TOKEN') {
                        retries = 1 // we only retry once
                        this._clearAuth()
                        return startLoginFlow()
                    }
                    throw error
                })
                .then((result) => {
                    this._onClient && this.createOCAPISession()
                    return result
                })
        }

        this._pendingLogin = startLoginFlow().finally(() => {
            // When the promise is resolved, we need to remove the reference so
            // that subsequent calls to `login` can proceed.
            this._pendingLogin = undefined
        })

        return this._pendingLogin
    }

    /**
     * Clears the stored auth token and optionally logs back in as guest.
     * @param {boolean} [shouldLoginAsGuest=true] - Indicates if we should automatically log back in as a guest
     * @returns {(Promise<Customer>|undefined)}
     */
    async logout(shouldLoginAsGuest = true) {
        const options = {
            parameters: {
                refresh_token: this.refreshToken,
                client_id: this._config.parameters.clientId,
                channel_id: this._config.parameters.siteId
            }
        }
        await this._api.shopperLogin.logoutCustomer(options, true)
        await this._clearAuth()
        if (shouldLoginAsGuest) {
            return this.login()
        }
    }

    /**
     * Handles Response from ShopperLogin GetAccessToken, calls the getCustomer method and removes the PCKE code verifier from session storage
     * @private
     * @param {object} tokenResponse - access_token,id_token,refresh_token, expires_in,token_type, usid, customer_id, enc_user_id, idp_access_token
     */
    _handleShopperLoginTokenResponse(tokenResponse) {
        const {
            access_token,
            refresh_token,
            customer_id,
            usid,
            enc_user_id,
            id_token
        } = tokenResponse
        this._customerId = customer_id
        this._saveAccessToken(`Bearer ${access_token}`)
        this._saveUsid(usid)
        // we use id_token to distinguish guest and registered users
        if (id_token.length > 0) {
            this._saveEncUserId(enc_user_id)
            this._saveRefreshToken(refresh_token, 'registered')
        } else {
            this._saveRefreshToken(refresh_token, 'guest')
        }

        if (this._onClient) {
            sessionStorage.removeItem('codeVerifier')
        }
    }

    /**
     * Begins oAuth PCKE Flow
     * @param {{email, password}}} credentials - User Credentials.
     * @returns {object} - a skeleton registered customer object that can be used to retrieve a complete customer object
     */
    async _loginWithCredentials(credentials) {
        const codeVerifier = createCodeVerifier()
        const codeChallenge = await generateCodeChallenge(codeVerifier)

        sessionStorage.setItem('codeVerifier', codeVerifier)

        const authorization = `Basic ${btoa(`${credentials.email}:${credentials.password}`)}`
        const options = {
            headers: {
                Authorization: authorization,
                'Content-Type': `application/x-www-form-urlencoded`
            },
            parameters: {
                redirect_uri: `${getAppOrigin()}${slasCallbackEndpoint}`,
                client_id: this._config.parameters.clientId,
                code_challenge: codeChallenge,
                channel_id: this._config.parameters.siteId
            }
        }

        const response = await this._api.shopperLogin.authenticateCustomer(options, true)
        if (response.status >= 400) {
            const json = await response.json()
            throw new HTTPError(response.status, json.message)
        }

        const tokenBody = createGetTokenBody(
            response.url,
            `${getAppOrigin()}${slasCallbackEndpoint}`,
            window.sessionStorage.getItem('codeVerifier')
        )

        const {customer_id} = await this.getLoggedInToken(tokenBody)
        const customer = {
            customerId: customer_id,
            authType: 'registered'
        }

        return customer
    }

    /**
     * Begins oAuth PCKE Flow for guest
     * @returns {object} - a guest customer object
     */
    async _loginAsGuest() {
        const codeVerifier = createCodeVerifier()
        const codeChallenge = await generateCodeChallenge(codeVerifier)

        if (this._onClient) {
            sessionStorage.setItem('codeVerifier', codeVerifier)
        }

        const options = {
            headers: {
                Authorization: '',
                'Content-Type': `application/x-www-form-urlencoded`
            },
            parameters: {
                redirect_uri: `${getAppOrigin()}${slasCallbackEndpoint}`,
                client_id: this._config.parameters.clientId,
                code_challenge: codeChallenge,
                response_type: 'code',
                hint: 'guest'
            }
        }

        const response = await this._api.shopperLogin.authorizeCustomer(options, true)
        if (response.status >= 400) {
            let text = await response.text()
            let errorMessage = text
            try {
                const data = JSON.parse(text)
                if (data.message) {
                    errorMessage = data.message
                }
            } catch {} // eslint-disable-line no-empty
            throw new HTTPError(response.status, errorMessage)
        }

        const tokenBody = createGetTokenBody(
            response.url,
            `${getAppOrigin()}${slasCallbackEndpoint}`,
            this._onClient ? window.sessionStorage.getItem('codeVerifier') : codeVerifier
        )

        const {customer_id} = await this.getLoggedInToken(tokenBody)

        // A guest customerId will never return a customer from the customer endpoint
        const customer = {
            authType: 'guest',
            customerId: customer_id
        }

        return customer
    }

    /**
     * Creates a guest session
     * @private
     * @returns {*} - The response to be passed back to original caller.
     */
    async _createGuestSession() {
        const loginType = 'guest'
        const options = {
            body: {
                type: loginType
            }
        }

        const rawResponse = await this._api.shopperCustomers.authorizeCustomer(options, true)
        return rawResponse
    }

    /**
     * Refreshes Logged In Token
     * @private
     * @returns {<Promise>} - Handle Shopper Login Promise
     */
    async _refreshAccessToken() {
        const data = new URLSearchParams()
        data.append('grant_type', 'refresh_token')
        data.append('refresh_token', this._refreshToken)
        data.append('client_id', this._config.parameters.clientId)

        const options = {
            headers: {
                'Content-Type': `application/x-www-form-urlencoded`
            },
            body: data
        }
        const response = await this._api.shopperLogin.getAccessToken(options)
        // Check for error response before handling the token
        if (response.status_code) {
            throw new HTTPError(response.status_code, response.message)
        }
        this._handleShopperLoginTokenResponse(response)

        const {id_token, enc_user_id, customer_id} = response
        let customer = {
            authType: 'guest',
            customerId: customer_id
        }
        // Determining if registered customer or guest
        if (id_token.length > 0 && enc_user_id.length > 0) {
            customer.authType = 'registered'
        }
        return customer
    }
    /**
     * Stores the given auth token.
     * @private
     * @param {string} token - A JWT auth token.
     */
    _saveAccessToken(token) {
        this._authToken = token
        if (this._onClient) {
            this._storage.set(tokenStorageKey, token)
        }
    }

    /**
     * Stores the given usid token.
     * @private
     * @param {string} usid - Unique shopper Id.
     */
    _saveUsid(usid) {
        this._usid = usid
        if (this._onClient) {
            this._storage.set(usidStorageKey, usid)
        }
    }

    /**
     * Stores the given enc_user_id token. enc = encoded
     * @private
     * @param {string} encUserId - Logged in Shopper reference for Einstein API.
     */
    _saveEncUserId(encUserId) {
        this._encUserId = encUserId
        if (this._onClient) {
            this._storage.set(encUserIdStorageKey, encUserId)
        }
    }

    /**
     * Stores the given oid token.
     * @private
     * @param {string} oid - Unique organization Id.
     */
    _saveOid(oid) {
        this._oid = oid
        if (this._onClient) {
            this._storage.set(oidStorageKey, oid)
        }
    }

    /**
     * Removes the stored auth token.
     * @private
     */
    _clearAuth() {
        this._customerId = undefined
        this._authToken = undefined
        this._refreshToken = undefined
        this._usid = undefined
        this._encUserId = undefined
        if (this._onClient) {
            this._storage.remove(tokenStorageKey)
            this._storage.remove(refreshTokenStorageKey)
            this._storage.remove(refreshTokenGuestStorageKey)
            this._storage.remove(usidStorageKey)
            this._storage.remove(encUserIdStorageKey)
            this._storage.remove(dwSessionIdKey)
        }
    }

    /**
     * Stores the given refresh token.
     * @private
     * @param {string} refreshToken - A JWT refresh token.
     */
    _saveRefreshToken(refreshToken, type) {
        this._refreshToken = refreshToken
        const storeageKey =
            type === 'registered' ? refreshTokenStorageKey : refreshTokenGuestStorageKey
        if (this._onClient) {
            this._storage.set(storeageKey, refreshToken, {expires: REFRESH_TOKEN_COOKIE_AGE})
        }
    }
}

export default Auth

class Storage {
    set(key, value, options) {}
    get(key) {}
    remove(key) {}
}

class CookieStorage extends Storage {
    constructor(...args) {
        super(args)
        this._avaliable = false
        if (typeof document === 'undefined') {
            console.warn('CookieStorage is not avaliable on the current environment.')
            return
        }
        this._avaliable = true
    }
    set(key, value, options) {
        this._avaliable && Cookies.set(key, value, {secure: true, ...options})
    }
    get(key) {
        return this._avaliable ? Cookies.get(key) : undefined
    }
    remove(key) {
        this._avaliable && Cookies.remove(key)
    }
}

class LocalStorage extends Storage {
    constructor(...args) {
        super(args)
        this._avaliable = false
        if (typeof window === 'undefined') {
            console.warn('LocalStorage is not avaliable on the current environment.')
            return
        }
        this._avaliable = true
    }
    set(key, value) {
        this._avaliable && window.localStorage.setItem(key, value)
    }
    get(key) {
        return this._avaliable ? window.localStorage.getItem(key) : undefined
    }
    remove(key) {
        this._avaliable && window.localStorage.removeItem(key)
    }
}<|MERGE_RESOLUTION|>--- conflicted
+++ resolved
@@ -46,20 +46,11 @@
         this._onClient = typeof window !== 'undefined'
         this._pendingAuth = undefined
         this._customerId = undefined
-<<<<<<< HEAD
 
         // To store tokens as cookies
         // change the next line to
         // this._storage = new CookieStorage()
         this._storage = new CookieStorage()
-        this._oid = this._storage.get(oidStorageKey)
-=======
->>>>>>> 4d9e4a47
-
-        // To store tokens as cookies
-        // change the next line to
-        // this._storage = new CookieStorage()
-        this._storage = new LocalStorage()
         const configOid = api._config.parameters.organizationId
         this._oid = this._storage.get(oidStorageKey) || configOid
 
