/* * *  *  * *  *  *  *  *  *  *  *  *  *  *  *  *  *  *  *  *  *  *  *  *  * *
 * Copyright (c) 2021 Mobify Research & Development Inc. All rights reserved. *
 * * *  *  * *  *  *  *  *  *  *  *  *  *  *  *  *  *  *  *  *  *  *  *  *  * */
import {useContext, useMemo, useEffect, useState} from 'react'
<<<<<<< HEAD
import {isError, useCommerceAPI, CustomerProductListsContext} from '../utils'
import useCustomer from './useCustomer'
import {customerProductListTypes} from '../../constants'
=======
import {isError, useCommerceAPI, CustomerProductListsContext, noop} from '../utils'
import useCustomer from './useCustomer'
>>>>>>> 8ef07f53
// If the customerProductLists haven't yet loaded we store user actions inside
// eventQueue and process the eventQueue once productLists have loaded
const eventQueue = []

export const eventActions = {
    ADD: 'add',
    REMOVE: 'remove'
}

export default function useCustomerProductLists({eventHandler = noop, errorHandler = noop} = {}) {
    const api = useCommerceAPI()
    const customer = useCustomer()
    const {customerProductLists, setCustomerProductLists} = useContext(CustomerProductListsContext)
    const [isLoading, setIsLoading] = useState(false)
<<<<<<< HEAD
=======

    const processEventQueue = () => {
        eventQueue.forEach(async (event) => {
            eventQueue.pop()
>>>>>>> 8ef07f53

    const processEventQueue = async () => {
        while (eventQueue.length) {
            // get the first item
            const event = eventQueue.shift()
            switch (event.action) {
                case eventActions.ADD: {
                    try {
                        const wishlist = self.getProductListPerType(
                            customerProductListTypes.WISHLIST
                        )
                        const productListItem = wishlist.customerProductListItems.find(
                            ({productId}) => productId === event.item.id
                        )
                        // if the item is already in the wishlist
                        // only update the quantity
                        if (productListItem) {
                            await self.updateItemToWishlist(
                                event.item.id,
                                productListItem,
                                event.item.quantity,
                                wishlist.id
                            )
                            return event.onSuccess(event.item.quantity)
                        }
<<<<<<< HEAD
                        await self.addItemToWishlist(
                            event.item.id,
                            event.item.quantity,
                            wishlist.id
                        )
                        return event.onSuccess?.(event.item.quantity)
                    } catch (error) {
                        event.onError?.()
=======
                        await addItemToCustomerProductList(
                            productItem,
                            event.list?.id,
                            event.listType
                        )
                        eventHandler(event)
                    } catch (error) {
                        errorHandler(error)
>>>>>>> 8ef07f53
                    }
                    break
                }

                case eventActions.REMOVE:
                    try {
<<<<<<< HEAD
                        await self.deleteCustomerProductListItem(event.item, event.listId)
                        event.onSuccess?.()
                        break
                    } catch (error) {
                        event.onError?.()
=======
                        await self.deleteCustomerProductListItem(event.list, event.item)
                        eventHandler(event)
                    } catch (error) {
                        errorHandler(error)
>>>>>>> 8ef07f53
                    }
                    break
            }
        }
    }

    useEffect(() => {
        if (eventQueue.length && customerProductLists?.data.length) {
            processEventQueue()
        }
    }, [customerProductLists])

<<<<<<< HEAD
=======
    const addItemToCustomerProductList = async (item, listId, listType) => {
        // Either find the list by the id or by the type
        const productList = listId
            ? customerProductLists.data.find((list) => list.id === listId)
            : customerProductLists.data.find((list) => list.type === listType)

        return await self.createCustomerProductListItem(productList, {
            productId: item.productId,
            priority: 1,
            quantity: item.quantity,
            public: false,
            type: 'product'
        })
    }

>>>>>>> 8ef07f53
    const self = useMemo(() => {
        return {
            ...customerProductLists,
            get showLoader() {
                return isLoading
            },

            get loaded() {
                return !!customerProductLists?.data?.length
            },

            getProductListPerType(type) {
                return customerProductLists?.data.find((list) => list.type === type)
            },

            clearProductLists() {
                // clear out the product lists in context
                setCustomerProductLists({})
            },

            /**
             * Add an item to wishlist
             * @param {object} productId - the product id to be added to wishlist
             * @param {number} quantity - the number of items to be added to wishlist
             * @param {string} wishlistId - id of the wishlist to add item to
             * @returns {object} product lists
             */
            async addItemToWishlist(productId, quantity, wishlistId) {
                const requestBody = {
                    productId,
                    priority: 1,
                    quantity,
                    public: false,
                    type: 'product'
                }

                return await self.createCustomerProductListItem(requestBody, wishlistId)
            },

            /**
             * Update an item in wish list
             * @param {string} productId - id of the product to be updated
             * @param {object} productListItem - the product item in wishlist
             * @param {number} quantity - number to be updated to the wishlist
             * @param {string} wishlistId - wish list id
             * @returns {Promise<*>}
             */
            async updateItemToWishlist(productId, productListItem, quantity, wishlistId) {
                const requestBody = {
                    productId,
                    priority: 1,
                    // increase the quantity if that item already exists in the wishlist
                    // since we allow an item to be added multiple times
                    quantity: productListItem.quantity + quantity,
                    public: false,
                    type: 'product'
                }
                return await self.updateCustomerProductListItem(
                    requestBody,
                    wishlistId,
                    productListItem.id
                )
            },

            /**
             * Fetches product lists for registered users or creates a new list if none exist
             * due to the api limitation, we can not get the list based on type but all lists
             * @param {string} type type of list to fetch or create
             * @returns product lists for registered users
             */
            async fetchOrCreateProductLists(type) {
                setIsLoading(true)
                // fetch customer productLists
                const response = await api.shopperCustomers.getCustomerProductLists({
                    body: [],
                    parameters: {
                        customerId: customer.customerId
                    }
                })

                setIsLoading(false)
                if (isError(response)) {
                    throw new Error(response)
                }

                if (response?.data?.length && response?.data?.some((list) => list.type === type)) {
                    // only set the lists when there is at least one type we need. etc wishlist
                    return setCustomerProductLists(response)
                }

                setIsLoading(true)
                // create a new list to be used later
                const newProductList = await api.shopperCustomers.createCustomerProductList({
                    body: {
                        type
                    },
                    parameters: {
                        customerId: customer.customerId
                    }
                })

                setIsLoading(false)
                if (isError(newProductList)) {
                    throw new Error(newProductList)
                }
                // This function does not return an updated customerProductsList so we fetch manually
                await this.getCustomerProductLists()
            },

            /**
             * Fetches product lists for registered users
             * @returns product lists for registered users
             */
            async getCustomerProductLists() {
                setIsLoading(true)
                const response = await api.shopperCustomers.getCustomerProductLists({
                    body: [],
                    parameters: {
                        customerId: customer.customerId
                    }
                })

                setIsLoading(false)
                if (isError(response)) {
                    throw new Error(response)
                }

                setCustomerProductLists(response)
                return response
            },

            /**
             * Event queue holds user actions that need to execute on product-lists
             * while the product list information has not yet loaded (eg: Adding to wishlist immedeately after login).
             * @param {object} event Event to be added to queue. event object has properties: action: {item: Object, list?: object, action: eventActions, listType: CustomerProductListType}
             */
            addActionToEventQueue(event) {
                eventQueue.push(event)
            },

            /**
             * Creates a new customer product list
             * @param {Object} body object containing type property to define the type of list to be created
             */
            async createCustomerProductList(body) {
                setIsLoading(true)
                const response = await api.shopperCustomers.createCustomerProductList({
                    body,
                    parameters: {
                        customerId: customer.customerId
                    }
                })

                setIsLoading(true)
                if (isError(response)) {
                    throw new Error(response)
                }

                // This function does not return an updated customerProductsLists so we fetch manually
                await this.getCustomerProductLists()
                return response
            },

            /**
             * Adds an item to the customer's product list.
             * @param {object} list
             * @param {string} list.id id of the list to add the item to.
             * @param {Object} item item to be added to the list.
             */
            async createCustomerProductListItem(list, item) {
                setIsLoading(true)
                console.log('item', item)
                const response = await api.shopperCustomers.createCustomerProductListItem({
                    body: item,
                    parameters: {
                        customerId: customer.customerId,
                        listId: list.id
                    }
                })

                setIsLoading(false)

                if (isError(response)) {
                    throw new Error(response)
                }

                // This function does not return an updated customerProductsList so we fetch manually
                await self.getCustomerProductLists()
                return response
            },

            async updateCustomerProductListItem(item, listId, itemId) {
                setIsLoading(true)
                console.log('item', item)
                const response = await api.shopperCustomers.updateCustomerProductListItem({
                    body: item,
                    parameters: {
                        customerId: customer.customerId,
                        listId,
                        itemId
                    }
                })

                setIsLoading(false)

                if (isError(response)) {
                    throw new Error(response)
                }

                // This function does not return an updated customerProductsList so we fetch manually
                await self.getCustomerProductLists()
                return response
            },

            /**
             * Returns a single customer's product list.
             * @param {string} listId id of the list to find.
             */
            getCustomerProductList(listId) {
                return customerProductLists.data.find((productList) => productList.id === listId)
            },

            /**
             * Updates a single customer's product list.
             * @param {object} list
             */
            updateCustomerProductList(list) {
                const updatedCustomerProductLists = {
                    ...customerProductLists,
                    data: customerProductLists.data.map((productList) =>
                        list.id === productList.id ? list : productList
                    )
                }
                setCustomerProductLists(updatedCustomerProductLists)
            },

            /**
             * Fetch list of product details from list of ids.
             * The maximum number of productIDs that can be requested are 24.
             * @param {string} ids list of productIds
             * @returns {Object[]} list of product details for requested productIds
             */
            async getProductsInList(ids, listId) {
                if (!ids) {
                    return
                }

                const response = await api.shopperProducts.getProducts({
                    parameters: {
                        ids
                    }
                })

                if (isError(response)) {
                    throw new Error(response)
                }

                const itemDetail = response.data.reduce((result, item) => {
                    const key = item.id
                    result[key] = item
                    return result
                }, {})

                const listToUpdate = this.getCustomerProductList(listId)

                this.updateCustomerProductList({
                    ...listToUpdate,
                    _productItemsDetail: {...listToUpdate._productItemsDetail, ...itemDetail}
                })
            },

            /**
             * Remove an item from a customerProductList
             * @param {object} list
             * @param {string} list.id id of list to remove item from
             * @param {object} item
             * @param {string} item.id id of item (in product-list not productId) to be removed
             */
            async deleteCustomerProductListItem(list, item) {
                // Delete item API returns a void response which throws a json parse error,
                // passing true as 2nd argument to get raw json response
                const response = await api.shopperCustomers.deleteCustomerProductListItem(
                    {
                        parameters: {
                            itemId: item.id,
                            listId: list.id,
                            customerId: customer.customerId
                        }
                    },
                    true
                )

                if (isError(response)) {
                    throw new Error(response)
                }

                // Remove item API does not return an updated list in response so we manually remove item
                // from state and update UI without requesting updated list from API
                const listToUpdate = this.getCustomerProductList(list.id)

                this.updateCustomerProductList({
                    ...listToUpdate,
                    customerProductListItems: listToUpdate.customerProductListItems.filter(
                        (x) => x.id !== item.id
                    )
                })
            },

            /**
             * Update an item from a customerProductList
             *
             * @param {object} list
             * @param {string} list.id id of the list to update the item in
             * @param {object} item
             * @param {string} item.id the id of the item in the product list
             * @param {number} item.quantity the quantity of the item
             */
            async updateCustomerProductListItem(list, item) {
                if (item.quantity === 0) {
                    return this.deleteCustomerProductListItem(list, item)
                }

                const response = await api.shopperCustomers.updateCustomerProductListItem({
                    body: item,
                    parameters: {
                        customerId: customer.customerId,
                        listId: list.id,
                        itemId: item.id
                    }
                })

                if (isError(response)) {
                    throw new Error(response)
                }

                // The response is the single updated item so we'll find that
                // item by its id and update it
                const listToUpdate = this.getCustomerProductList(list.id)

                this.updateCustomerProductList({
                    ...listToUpdate,
                    customerProductListItems: listToUpdate.customerProductListItems.map((item) =>
                        item.id === response.id ? response : item
                    )
                })
            }
        }
    }, [customer, customerProductLists, setCustomerProductLists, isLoading])
    return self
}<|MERGE_RESOLUTION|>--- conflicted
+++ resolved
@@ -2,14 +2,9 @@
  * Copyright (c) 2021 Mobify Research & Development Inc. All rights reserved. *
  * * *  *  * *  *  *  *  *  *  *  *  *  *  *  *  *  *  *  *  *  *  *  *  *  * */
 import {useContext, useMemo, useEffect, useState} from 'react'
-<<<<<<< HEAD
-import {isError, useCommerceAPI, CustomerProductListsContext} from '../utils'
+import {isError, useCommerceAPI, CustomerProductListsContext, noop} from '../utils'
 import useCustomer from './useCustomer'
 import {customerProductListTypes} from '../../constants'
-=======
-import {isError, useCommerceAPI, CustomerProductListsContext, noop} from '../utils'
-import useCustomer from './useCustomer'
->>>>>>> 8ef07f53
 // If the customerProductLists haven't yet loaded we store user actions inside
 // eventQueue and process the eventQueue once productLists have loaded
 const eventQueue = []
@@ -24,13 +19,6 @@
     const customer = useCustomer()
     const {customerProductLists, setCustomerProductLists} = useContext(CustomerProductListsContext)
     const [isLoading, setIsLoading] = useState(false)
-<<<<<<< HEAD
-=======
-
-    const processEventQueue = () => {
-        eventQueue.forEach(async (event) => {
-            eventQueue.pop()
->>>>>>> 8ef07f53
 
     const processEventQueue = async () => {
         while (eventQueue.length) {
@@ -54,45 +42,26 @@
                                 event.item.quantity,
                                 wishlist.id
                             )
-                            return event.onSuccess(event.item.quantity)
+                            return eventHandler(event)
                         }
-<<<<<<< HEAD
                         await self.addItemToWishlist(
                             event.item.id,
                             event.item.quantity,
                             wishlist.id
                         )
-                        return event.onSuccess?.(event.item.quantity)
-                    } catch (error) {
-                        event.onError?.()
-=======
-                        await addItemToCustomerProductList(
-                            productItem,
-                            event.list?.id,
-                            event.listType
-                        )
                         eventHandler(event)
                     } catch (error) {
                         errorHandler(error)
->>>>>>> 8ef07f53
                     }
                     break
                 }
 
                 case eventActions.REMOVE:
                     try {
-<<<<<<< HEAD
-                        await self.deleteCustomerProductListItem(event.item, event.listId)
-                        event.onSuccess?.()
-                        break
-                    } catch (error) {
-                        event.onError?.()
-=======
                         await self.deleteCustomerProductListItem(event.list, event.item)
                         eventHandler(event)
                     } catch (error) {
                         errorHandler(error)
->>>>>>> 8ef07f53
                     }
                     break
             }
@@ -105,24 +74,6 @@
         }
     }, [customerProductLists])
 
-<<<<<<< HEAD
-=======
-    const addItemToCustomerProductList = async (item, listId, listType) => {
-        // Either find the list by the id or by the type
-        const productList = listId
-            ? customerProductLists.data.find((list) => list.id === listId)
-            : customerProductLists.data.find((list) => list.type === listType)
-
-        return await self.createCustomerProductListItem(productList, {
-            productId: item.productId,
-            priority: 1,
-            quantity: item.quantity,
-            public: false,
-            type: 'product'
-        })
-    }
-
->>>>>>> 8ef07f53
     const self = useMemo(() => {
         return {
             ...customerProductLists,
@@ -131,7 +82,7 @@
             },
 
             get loaded() {
-                return !!customerProductLists?.data?.length
+                return customerProductLists?.data?.length
             },
 
             getProductListPerType(type) {
@@ -294,35 +245,11 @@
              */
             async createCustomerProductListItem(list, item) {
                 setIsLoading(true)
-                console.log('item', item)
                 const response = await api.shopperCustomers.createCustomerProductListItem({
                     body: item,
                     parameters: {
                         customerId: customer.customerId,
                         listId: list.id
-                    }
-                })
-
-                setIsLoading(false)
-
-                if (isError(response)) {
-                    throw new Error(response)
-                }
-
-                // This function does not return an updated customerProductsList so we fetch manually
-                await self.getCustomerProductLists()
-                return response
-            },
-
-            async updateCustomerProductListItem(item, listId, itemId) {
-                setIsLoading(true)
-                console.log('item', item)
-                const response = await api.shopperCustomers.updateCustomerProductListItem({
-                    body: item,
-                    parameters: {
-                        customerId: customer.customerId,
-                        listId,
-                        itemId
                     }
                 })
 
