--- conflicted
+++ resolved
@@ -9,17 +9,8 @@
 import {noop} from '../../utils/utils'
 
 import useCustomer from './useCustomer'
-<<<<<<< HEAD
+import Queue from '../../utils/queue'
 import {customerProductListTypes} from '../../constants'
-// If the customerProductLists haven't yet loaded we store user actions inside
-// eventQueue and process the eventQueue once productLists have loaded
-const eventQueue = []
-
-export const eventActions = {
-    ADD: 'add',
-    REMOVE: 'remove'
-=======
-import Queue from '../../utils/queue'
 
 // A event queue for the following use cases:
 // 1. Allow user to add item to wishlist before wishlist is initialized
@@ -31,7 +22,6 @@
         ADD: 'add',
         REMOVE: 'remove'
     }
->>>>>>> b97f9839
 }
 
 const eventQueue = new CustomerProductListEventQueue()
@@ -42,13 +32,11 @@
     const {customerProductLists, setCustomerProductLists} = useContext(CustomerProductListsContext)
     const [isLoading, setIsLoading] = useState(false)
 
-<<<<<<< HEAD
-    const processEventQueue = async () => {
-        while (eventQueue.length) {
-            // get the first item
-            const event = eventQueue.shift()
-            switch (event.action) {
-                case eventActions.ADD: {
+    useEffect(() => {
+        eventQueue.process(async (event) => {
+            const {action, item, list, listType} = event
+            switch (action) {
+                case CustomerProductListEventQueue.eventTypes.ADD: {
                     try {
                         const wishlist = self.getProductListPerType(
                             customerProductListTypes.WISHLIST
@@ -74,20 +62,6 @@
                             })
                             eventHandler(event)
                         }
-=======
-    useEffect(() => {
-        eventQueue.process(async (event) => {
-            const {action, item, list, listType} = event
-            switch (action) {
-                case CustomerProductListEventQueue.eventTypes.ADD: {
-                    try {
-                        const productItem = {
-                            productId: item.id,
-                            quantity: item.quantity
-                        }
-                        await addItemToCustomerProductList(productItem, list?.id, listType)
-                        eventHandler(event)
->>>>>>> b97f9839
                     } catch (error) {
                         errorHandler(error)
                     }
@@ -103,17 +77,7 @@
                     }
                     break
             }
-<<<<<<< HEAD
-        }
-    }
-
-    useEffect(() => {
-        if (eventQueue.length && customerProductLists?.data.length) {
-            processEventQueue()
-        }
-=======
         })
->>>>>>> b97f9839
     }, [customerProductLists])
 
     const self = useMemo(() => {
