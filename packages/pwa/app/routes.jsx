--- conflicted
+++ resolved
@@ -104,16 +104,9 @@
     }
 ]
 
-<<<<<<< HEAD
-let configuredRoutes = configureRoutes(routes, {
-    ignoredRoutes: ['/callback', '*']
-})
-export default configuredRoutes
-=======
 export default () => {
-    const config = getConfig()
-    return configureRoutes(routes, config?.app?.url, {
-        ignoredRoutes: [HOME_HREF, '/callback', '/:locale', '*']
+    const {app: appConfig} = getConfig()
+    return configureRoutes(routes, appConfig.url, {
+        ignoredRoutes: ['/callback', '*']
     })
-}
->>>>>>> 095d3a8e
+}