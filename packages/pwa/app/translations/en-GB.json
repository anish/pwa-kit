{
<<<<<<< HEAD
  "home.title.react_starter_store": {
    "defaultMessage": "The React PWA Starter Store for Retail"
=======
  "account.accordion.button.my_account": {
    "defaultMessage": "My Account"
  },
  "account.heading.my_account": {
    "defaultMessage": "My Account"
  },
  "account.logout_button.button.log_out": {
    "defaultMessage": "Log Out"
  },
  "account_addresses.badge.default": {
    "defaultMessage": "Default"
  },
  "account_addresses.button.add_address": {
    "defaultMessage": "Add Address"
  },
  "account_addresses.info.address_updated": {
    "defaultMessage": "Address updated"
  },
  "account_addresses.info.new_address_saved": {
    "defaultMessage": "New address saved"
  },
  "account_addresses.page_action_placeholder.button.add_address": {
    "defaultMessage": "Add Address"
  },
  "account_addresses.page_action_placeholder.heading.no_saved_addresses": {
    "defaultMessage": "No Saved Addresses"
  },
  "account_addresses.page_action_placeholder.message.add_new_address": {
    "defaultMessage": "Add a new address method for faster checkout."
  },
  "account_addresses.title.addresses": {
    "defaultMessage": "Addresses"
  },
  "account_detail.title.account_details": {
    "defaultMessage": "Account Details"
  },
  "account_order_detail.heading.billing_address": {
    "defaultMessage": "Billing Address"
  },
  "account_order_detail.heading.num_of_items": {
    "defaultMessage": "{count} items"
  },
  "account_order_detail.heading.payment_method": {
    "defaultMessage": "Payment Method"
  },
  "account_order_detail.heading.shipping_address": {
    "defaultMessage": "Shipping Address"
  },
  "account_order_detail.heading.shipping_method": {
    "defaultMessage": "Shipping Method"
  },
  "account_order_detail.label.order_number": {
    "defaultMessage": "Order Number: {orderNumber}"
  },
  "account_order_detail.label.ordered_date": {
    "defaultMessage": "Ordered: {date}"
  },
  "account_order_detail.label.pending_tracking_number": {
    "defaultMessage": "Pending"
  },
  "account_order_detail.label.tracking_number": {
    "defaultMessage": "Tracking Number"
  },
  "account_order_detail.link.back_to_history": {
    "defaultMessage": "Back to Order History"
  },
  "account_order_detail.title.order_details": {
    "defaultMessage": "Order Details"
  },
  "account_order_history.button.continue_shopping": {
    "defaultMessage": "Continue Shopping"
  },
  "account_order_history.description.once_you_place_order": {
    "defaultMessage": "Once you place an order the details will show up here."
  },
  "account_order_history.heading.no_order_yet": {
    "defaultMessage": "You haven't placed an order yet."
  },
  "account_order_history.label.num_of_items": {
    "defaultMessage": "{count} items",
    "description": "Number of items in order"
  },
  "account_order_history.label.order_number": {
    "defaultMessage": "Order Number: {orderNumber}"
  },
  "account_order_history.label.ordered_date": {
    "defaultMessage": "Ordered: {date}"
  },
  "account_order_history.label.shipped_to": {
    "defaultMessage": "Shipped to: {name}"
  },
  "account_order_history.link.view_details": {
    "defaultMessage": "View details"
  },
  "account_order_history.title.order_history": {
    "defaultMessage": "Order History"
  },
  "account_payment_methods.button.add_method": {
    "defaultMessage": "Add Payment Method"
  },
  "account_payment_methods.description.add_method_for_faster_checkout": {
    "defaultMessage": "Add a new payment method for faster checkout."
  },
  "account_payment_methods.heading.no_saved_methods": {
    "defaultMessage": "No Saved Payment Methods"
  },
  "account_payment_methods.info.new_method_saved": {
    "defaultMessage": "New Payment Method Saved"
  },
  "account_payment_methods.title.payment_methods": {
    "defaultMessage": "Payment Methods"
  },
  "account_wishlist.button.continue_shopping": {
    "defaultMessage": "Continue Shopping"
  },
  "account_wishlist.description.continue_shopping": {
    "defaultMessage": "Continue shopping and add items to your wishlist."
  },
  "account_wishlist.heading.no_wishlist": {
    "defaultMessage": "No Wishlist Items"
  },
  "account_wishlist.title.wishlist": {
    "defaultMessage": "Wishlist"
  },
  "action_card.action.edit": {
    "defaultMessage": "Edit"
  },
  "action_card.action.remove": {
    "defaultMessage": "Remove"
  },
  "add_to_cart_modal.info.added_to_cart": {
    "defaultMessage": "{quantity} {quantity, plural, one {item} other {items}} added to cart"
  },
  "add_to_cart_modal.label.cart_subtotal": {
    "defaultMessage": "Cart Subtotal ({itemAccumulatedCount} item)"
  },
  "add_to_cart_modal.label.quantity": {
    "defaultMessage": "Qty"
  },
  "add_to_cart_modal.link.checkout": {
    "defaultMessage": "Proceed to Checkout"
  },
  "add_to_cart_modal.link.view_cart": {
    "defaultMessage": "View Cart"
  },
  "add_to_cart_modal.recommended_products.title.might_also_like": {
    "defaultMessage": "You Might Also Like"
  },
  "auth_modal.description.now_signed_in": {
    "defaultMessage": "You're now signed in."
  },
  "auth_modal.error.incorrect_email_or_password": {
    "defaultMessage": "Something's not right with your email or password. Try again."
  },
  "auth_modal.info.welcome_user": {
    "defaultMessage": "Welcome {name},"
  },
  "auth_modal.password_reset_success.button.back_to_sign_in": {
    "defaultMessage": "Back to Sign In"
  },
  "auth_modal.password_reset_success.info.will_email_shortly": {
    "defaultMessage": "You will receive an email at <b>{email}</b> with a link to reset your password shortly."
  },
  "auth_modal.password_reset_success.title.password_reset": {
    "defaultMessage": "Password Reset"
  },
  "card_payment_form.heading.new_payment_method": {
    "defaultMessage": "Add New Payment Method"
  },
  "cart.info.added_to_wishlist": {
    "defaultMessage": "{quantity} {quantity, plural, one {item} other {items}} added to wishlist"
  },
  "cart.info.removed_from_cart": {
    "defaultMessage": "Item removed from cart"
  },
  "cart.recommended_products.title.may_also_like": {
    "defaultMessage": "You May Also Like"
  },
  "cart.recommended_products.title.recently_viewed": {
    "defaultMessage": "Recently Viewed"
  },
  "cart_cta.link.checkout": {
    "defaultMessage": "Proceed to Checkout"
  },
  "cart_secondary_button_group.action.added_to_wishlist": {
    "defaultMessage": "Add to Wishlist"
  },
  "cart_secondary_button_group.action.edit": {
    "defaultMessage": "Edit"
  },
  "cart_secondary_button_group.action.remove": {
    "defaultMessage": "Remove"
  },
  "cart_secondary_button_group.label.this_is_gift": {
    "defaultMessage": "This is a gift."
  },
  "cart_secondary_button_group.link_learn_more": {
    "defaultMessage": "Learn More"
  },
  "cart_skeleton.heading.order_summary": {
    "defaultMessage": "Order Summary"
  },
  "cart_skeleton.title.cart": {
    "defaultMessage": "Cart"
  },
  "cart_title.title.cart_num_of_items": {
    "defaultMessage": "Cart ({itemCount, plural, =0 {0 items} one {# item} other {# items}})"
  },
  "cc_radio_group.action.remove": {
    "defaultMessage": "Remove"
  },
  "cc_radio_group.button.add_new_card": {
    "defaultMessage": "Add New Card"
  },
  "checkout.button.place_order": {
    "defaultMessage": "Place Order"
  },
  "checkout_confirmation.button.create_account": {
    "defaultMessage": "Create Account"
  },
  "checkout_confirmation.heading.billing_address": {
    "defaultMessage": "Billing Address"
  },
  "checkout_confirmation.heading.create_account": {
    "defaultMessage": "Create an account for faster checkout"
  },
  "checkout_confirmation.heading.credit_card": {
    "defaultMessage": "Credit Card"
  },
  "checkout_confirmation.heading.delivery_details": {
    "defaultMessage": "Delivery Details"
  },
  "checkout_confirmation.heading.order_summary": {
    "defaultMessage": "Order Summary"
  },
  "checkout_confirmation.heading.payment_details": {
    "defaultMessage": "Payment Details"
  },
  "checkout_confirmation.heading.shipping_address": {
    "defaultMessage": "Shipping Address"
  },
  "checkout_confirmation.heading.shipping_method": {
    "defaultMessage": "Shipping Method"
  },
  "checkout_confirmation.heading.thank_you_for_order": {
    "defaultMessage": "Thank you for your order!"
  },
  "checkout_confirmation.label.free": {
    "defaultMessage": "Free"
  },
  "checkout_confirmation.label.order_number": {
    "defaultMessage": "Order Number"
  },
  "checkout_confirmation.label.order_total": {
    "defaultMessage": "Order Total"
  },
  "checkout_confirmation.label.promo_applied": {
    "defaultMessage": "Promotion applied"
  },
  "checkout_confirmation.label.shipping": {
    "defaultMessage": "Shipping"
  },
  "checkout_confirmation.label.subtotal": {
    "defaultMessage": "Subtotal"
  },
  "checkout_confirmation.label.tax": {
    "defaultMessage": "Tax"
  },
  "checkout_confirmation.link.continue_shopping": {
    "defaultMessage": "Continue Shopping"
  },
  "checkout_confirmation.link.login": {
    "defaultMessage": "Log in here"
  },
  "checkout_confirmation.message.already_has_account": {
    "defaultMessage": "This email already has an account."
  },
  "checkout_confirmation.message.num_of_items_in_order": {
    "defaultMessage": "{itemCount, plural, =0 {0 items} one {# item} other {# items}}",
    "description": "# item(s) in order"
  },
  "checkout_confirmation.message.will_email_shortly": {
    "defaultMessage": "We will send an email to <b>{email}</b> with your confirmation number and receipt shortly."
  },
  "checkout_footer.link.privacy_policy": {
    "defaultMessage": "Privacy Policy"
  },
  "checkout_footer.link.returns_exchanges": {
    "defaultMessage": "Returns & Exchanges"
  },
  "checkout_footer.link.shipping": {
    "defaultMessage": "Shipping"
  },
  "checkout_footer.link.site_map": {
    "defaultMessage": "Site Map"
  },
  "checkout_footer.link.terms_conditions": {
    "defaultMessage": "Terms & Conditions"
  },
  "checkout_footer.message.copyright": {
    "defaultMessage": "2021 Salesforce or its affiliates. All rights reserved. This is a demo store only. Orders made WILL NOT be processed."
  },
  "checkout_header.link.cart": {
    "defaultMessage": "Back to cart"
  },
  "checkout_payment.action.remove": {
    "defaultMessage": "Remove"
  },
  "checkout_payment.button.review_order": {
    "defaultMessage": "Review Order"
  },
  "checkout_payment.heading.billing_address": {
    "defaultMessage": "Billing Address"
  },
  "checkout_payment.heading.credit_card": {
    "defaultMessage": "Credit Card"
  },
  "checkout_payment.label.same_as_shipping": {
    "defaultMessage": "Same as shipping address"
  },
  "checkout_payment.title.payment": {
    "defaultMessage": "Payment"
  },
  "confirmation_modal.default.action.no": {
    "defaultMessage": "No"
  },
  "confirmation_modal.default.action.yes": {
    "defaultMessage": "Yes"
  },
  "confirmation_modal.default.message.you_want_to_continue": {
    "defaultMessage": "Are you sure you want to continue?"
  },
  "confirmation_modal.default.title.confirm_action": {
    "defaultMessage": "Confirm Action"
  },
  "confirmation_modal.remove_cart_item.action.no": {
    "defaultMessage": "No, keep item"
  },
  "confirmation_modal.remove_cart_item.action.yes": {
    "defaultMessage": "Yes, remove item"
  },
  "confirmation_modal.remove_cart_item.message.sure_to_remove": {
    "defaultMessage": "Are you sure you want to remove this item from your cart?"
  },
  "confirmation_modal.remove_cart_item.title.confirm_remove": {
    "defaultMessage": "Confirm Remove Item"
  },
  "confirmation_modal.remove_wishlist_item.action.no": {
    "defaultMessage": "No, keep item"
  },
  "confirmation_modal.remove_wishlist_item.action.yes": {
    "defaultMessage": "Yes, remove item"
  },
  "confirmation_modal.remove_wishlist_item.message.sure_to_remove": {
    "defaultMessage": "Are you sure you want to remove this item from your wishlist?"
  },
  "confirmation_modal.remove_wishlist_item.title.confirm_remove": {
    "defaultMessage": "Confirm Remove Item"
  },
  "contact_info.action.sign_out": {
    "defaultMessage": "Sign Out"
  },
  "contact_info.button.already_have_account": {
    "defaultMessage": "Already have an account? Log in"
  },
  "contact_info.button.checkout_as_guest": {
    "defaultMessage": "Checkout as Guest"
  },
  "contact_info.button.login": {
    "defaultMessage": "Log In"
  },
  "contact_info.error.incorrect_username_or_password": {
    "defaultMessage": "Incorrect username or password, please try again."
  },
  "contact_info.link.forgot_password": {
    "defaultMessage": "Forgot password?"
  },
  "contact_info.title.contact_info": {
    "defaultMessage": "Contact Info"
  },
  "credit_card_fields.tool_tip.security_code": {
    "defaultMessage": "This {length}-digit code can be found on the {side} of your card.",
    "description": "Credit card security code help text"
  },
  "drawer_menu.button.account_details": {
    "defaultMessage": "Account Details"
  },
  "drawer_menu.button.addresses": {
    "defaultMessage": "Addresses"
  },
  "drawer_menu.button.log_out": {
    "defaultMessage": "Log Out"
  },
  "drawer_menu.button.my_account": {
    "defaultMessage": "My Account"
  },
  "drawer_menu.button.order_history": {
    "defaultMessage": "Order History"
  },
  "drawer_menu.button.payment_methods": {
    "defaultMessage": "Payment Methods"
  },
  "drawer_menu.link.about_us": {
    "defaultMessage": "About Us"
  },
  "drawer_menu.link.customer_support": {
    "defaultMessage": "Customer Support"
  },
  "drawer_menu.link.customer_support.contact_us": {
    "defaultMessage": "Contact Us"
  },
  "drawer_menu.link.customer_support.shipping_and_returns": {
    "defaultMessage": "Shipping & Returns"
  },
  "drawer_menu.link.our_company": {
    "defaultMessage": "Our Company"
  },
  "drawer_menu.link.privacy_and_security": {
    "defaultMessage": "Privacy & Security"
  },
  "drawer_menu.link.privacy_policy": {
    "defaultMessage": "Privacy Policy"
  },
  "drawer_menu.link.shop_all": {
    "defaultMessage": "Shop All"
  },
  "drawer_menu.link.sign_in": {
    "defaultMessage": "Sign In"
  },
  "drawer_menu.link.site_map": {
    "defaultMessage": "Site Map"
  },
  "drawer_menu.link.store_locator": {
    "defaultMessage": "Store Locator"
  },
  "drawer_menu.link.terms_and_conditions": {
    "defaultMessage": "Terms & Conditions"
  },
  "empty_cart.description.empty_cart": {
    "defaultMessage": "Your cart is empty."
  },
  "empty_cart.link.continue_shopping": {
    "defaultMessage": "Continue Shopping"
  },
  "empty_cart.link.sign_in": {
    "defaultMessage": "Sign In"
  },
  "empty_cart.message.continue_shopping": {
    "defaultMessage": "Continue shopping to add items to your cart."
  },
  "empty_cart.message.sign_in_or_continue_shopping": {
    "defaultMessage": "Sign in to retrieve your saved items or continue shopping."
  },
  "empty_search_results.info.cant_find_anything_for_category": {
    "defaultMessage": "We couldn’t find anything for {category}. Try searching for a product or {link}."
  },
  "empty_search_results.info.cant_find_anything_for_query": {
    "defaultMessage": "We couldn’t find anything for \"{searchQuery}\"."
  },
  "empty_search_results.info.double_check_spelling": {
    "defaultMessage": "Double-check your spelling and try again or {link}."
  },
  "empty_search_results.link.contact_us": {
    "defaultMessage": "Contact Us"
  },
  "empty_search_results.recommended_products.title.most_viewed": {
    "defaultMessage": "Most Viewed"
  },
  "empty_search_results.recommended_products.title.top_sellers": {
    "defaultMessage": "Top Sellers"
  },
  "footer.column.account": {
    "defaultMessage": "Account"
  },
  "footer.column.customer_support": {
    "defaultMessage": "Customer Support"
  },
  "footer.column.our_company": {
    "defaultMessage": "Our Company"
  },
  "footer.link.about_us": {
    "defaultMessage": "About Us"
  },
  "footer.link.contact_us": {
    "defaultMessage": "Contact Us"
  },
  "footer.link.order_status": {
    "defaultMessage": "Order Status"
  },
  "footer.link.privacy_policy": {
    "defaultMessage": "Privacy Policy"
  },
  "footer.link.shipping": {
    "defaultMessage": "Shipping"
  },
  "footer.link.signin_create_account": {
    "defaultMessage": "Sign in or create account"
  },
  "footer.link.site_map": {
    "defaultMessage": "Site Map"
  },
  "footer.link.store_locator": {
    "defaultMessage": "Store Locator"
  },
  "footer.link.terms_conditions": {
    "defaultMessage": "Terms & Conditions"
  },
  "footer.message.copyright": {
    "defaultMessage": "2021 Salesforce or its affiliates. All rights reserved. This is a demo store only. Orders made WILL NOT be processed."
  },
  "footer.subscribe.button.sign_up": {
    "defaultMessage": "Sign Up"
  },
  "footer.subscribe.description.sign_up": {
    "defaultMessage": "Sign up to stay in the loop about the hottest deals"
  },
  "footer.subscribe.heading.first_to_know": {
    "defaultMessage": "Be the first to know"
  },
  "form_action_buttons.button.cancel": {
    "defaultMessage": "Cancel"
  },
  "form_action_buttons.button.save": {
    "defaultMessage": "Save"
  },
  "global.account.link.account_details": {
    "defaultMessage": "Account Details"
  },
  "global.account.link.addresses": {
    "defaultMessage": "Addresses"
  },
  "global.account.link.order_history": {
    "defaultMessage": "Order History"
  },
  "global.account.link.payment_methods": {
    "defaultMessage": "Payment Methods"
  },
  "global.account.link.wishlist": {
    "defaultMessage": "Wishlist"
  },
  "global.error.something_went_wrong": {
    "defaultMessage": "Something went wrong. Try again!"
  },
  "header.button.assistive_msg.logo": {
    "defaultMessage": "Logo"
  },
  "header.button.assistive_msg.menu": {
    "defaultMessage": "Menu"
  },
  "header.button.assistive_msg.my_account": {
    "defaultMessage": "My account"
  },
  "header.button.assistive_msg.my_cart": {
    "defaultMessage": "My cart"
  },
  "header.button.assistive_msg.wishlist": {
    "defaultMessage": "Wishlist"
  },
  "header.field.placeholder.search_for_products": {
    "defaultMessage": "Search for products..."
  },
  "header.popover.action.log_out": {
    "defaultMessage": "Log out"
  },
  "header.popover.title.my_account": {
    "defaultMessage": "My Account"
  },
  "home.description.contact_our_staff": {
    "defaultMessage": "Contact our support staff."
  },
  "home.description.features": {
    "defaultMessage": "Out-of-the-box features so that you focus only on adding enhancements."
  },
  "home.description.get_you_to_the_right_place": {
    "defaultMessage": "They will get you to the right place."
  },
  "home.description.shop_products": {
    "defaultMessage": "This section contains content from the catalog. {docLink} on how to replace it.",
    "description": "{docLink} is a html button that links the user to https://sfdc.co/business-manager-manage-catalogs"
  },
  "home.features.description.cart_checkout": {
    "defaultMessage": "Ecommerce best practice for a shopper's cart and checkout experience."
  },
  "home.features.description.components": {
    "defaultMessage": "Built using Chakra UI, a simple, modular and accessible React component library."
  },
  "home.features.description.einstein_recommendations": {
    "defaultMessage": "Deliver the next best product or offer to every shopper through product recommendations."
  },
  "home.features.description.my_account": {
    "defaultMessage": "Shoppers can manage account information such as their profile, addresses, payments and orders."
  },
  "home.features.description.shopper_login": {
    "defaultMessage": "Enable shoppers to easily log in with a more personalized shopping experience."
  },
  "home.features.description.wishlist": {
    "defaultMessage": "Registered shoppers can add product items to their wishlist from purchasing later."
  },
  "home.features.heading.cart_checkout": {
    "defaultMessage": "Cart & Checkout"
  },
  "home.features.heading.components": {
    "defaultMessage": "Components & Design Kit"
  },
  "home.features.heading.einstein_recommendations": {
    "defaultMessage": "Einstein Recommendations"
  },
  "home.features.heading.my_account": {
    "defaultMessage": "My Account"
  },
  "home.features.heading.shopper_login": {
    "defaultMessage": "Shopper Login and API Access Service"
  },
  "home.features.heading.wishlist": {
    "defaultMessage": "Wishlist"
  },
  "home.heading.features": {
    "defaultMessage": "Features"
  },
  "home.heading.here_to_help": {
    "defaultMessage": "We're here to help"
  },
  "home.heading.shop_products": {
    "defaultMessage": "Shop Products"
  },
  "home.hero_features.link.design_kit": {
    "defaultMessage": "Create with the Figma PWA Design Kit"
  },
  "home.hero_features.link.on_github": {
    "defaultMessage": "Download on Github"
  },
  "home.hero_features.link.on_managed_runtime": {
    "defaultMessage": "Deploy on Managed Runtime"
  },
  "home.link.contact_us": {
    "defaultMessage": "Contact Us"
  },
  "home.link.get_started": {
    "defaultMessage": "Get started"
  },
  "home.link.read_docs": {
    "defaultMessage": "Read docs"
  },
  "home.title.react_starter_store": {
    "defaultMessage": "The React PWA Starter Store for Retail"
  },
  "item_attributes.label.promotions": {
    "defaultMessage": "Promotions"
  },
  "item_attributes.label.quantity": {
    "defaultMessage": "Quantity: {quantity}"
  },
  "item_image.label.sale": {
    "defaultMessage": "Sale",
    "description": "A sale badge placed on top of a product image"
  },
  "lCPCxk": {
    "defaultMessage": "Please select all your options above"
  },
  "locale_text.message.ar-SA": {
    "defaultMessage": "Arabic (Saudi Arabia)"
  },
  "locale_text.message.bn-BD": {
    "defaultMessage": "Bangla (Bangladesh)"
  },
  "locale_text.message.bn-IN": {
    "defaultMessage": "Bangla (India)"
  },
  "locale_text.message.cs-CZ": {
    "defaultMessage": "Czech (Czech Republic)"
  },
  "locale_text.message.da-DK": {
    "defaultMessage": "Danish (Denmark)"
  },
  "locale_text.message.de-AT": {
    "defaultMessage": "German (Austria)"
  },
  "locale_text.message.de-CH": {
    "defaultMessage": "German (Switzerland)"
  },
  "locale_text.message.de-DE": {
    "defaultMessage": "German (Germany)"
  },
  "locale_text.message.el-GR": {
    "defaultMessage": "Greek (Greece)"
  },
  "locale_text.message.en-AU": {
    "defaultMessage": "English (Australia)"
  },
  "locale_text.message.en-CA": {
    "defaultMessage": "English (Canada)"
  },
  "locale_text.message.en-GB": {
    "defaultMessage": "English (United Kingdom)"
  },
  "locale_text.message.en-IE": {
    "defaultMessage": "English (Ireland)"
  },
  "locale_text.message.en-IN": {
    "defaultMessage": "English (India)"
  },
  "locale_text.message.en-NZ": {
    "defaultMessage": "English (New Zealand)"
  },
  "locale_text.message.en-US": {
    "defaultMessage": "English (United States)"
  },
  "locale_text.message.en-ZA": {
    "defaultMessage": "English (South Africa)"
  },
  "locale_text.message.es-AR": {
    "defaultMessage": "Spanish (Argentina)"
  },
  "locale_text.message.es-CL": {
    "defaultMessage": "Spanish (Chile)"
  },
  "locale_text.message.es-CO": {
    "defaultMessage": "Spanish (Columbia)"
  },
  "locale_text.message.es-ES": {
    "defaultMessage": "Spanish (Spain)"
  },
  "locale_text.message.es-MX": {
    "defaultMessage": "Spanish (Mexico)"
  },
  "locale_text.message.es-US": {
    "defaultMessage": "Spanish (United States)"
  },
  "locale_text.message.fi-FI": {
    "defaultMessage": "Finnish (Finland)"
  },
  "locale_text.message.fr-BE": {
    "defaultMessage": "French (Belgium)"
  },
  "locale_text.message.fr-CA": {
    "defaultMessage": "French (Canada)"
  },
  "locale_text.message.fr-CH": {
    "defaultMessage": "French (Switzerland)"
  },
  "locale_text.message.fr-FR": {
    "defaultMessage": "French (France)"
  },
  "locale_text.message.he-IL": {
    "defaultMessage": "Hebrew (Israel)"
  },
  "locale_text.message.hi-IN": {
    "defaultMessage": "Hindi (India)"
  },
  "locale_text.message.hu-HU": {
    "defaultMessage": "Hungarian (Hungary)"
  },
  "locale_text.message.id-ID": {
    "defaultMessage": "Indonesian (Indonesia)"
  },
  "locale_text.message.it-CH": {
    "defaultMessage": "Italian (Switzerland)"
  },
  "locale_text.message.it-IT": {
    "defaultMessage": "Italian (Italy)"
  },
  "locale_text.message.ja-JP": {
    "defaultMessage": "Japanese (Japan)"
  },
  "locale_text.message.ko-KR": {
    "defaultMessage": "Korean (Republic of Korea)"
  },
  "locale_text.message.nl-BE": {
    "defaultMessage": "Dutch (Belgium)"
  },
  "locale_text.message.nl-NL": {
    "defaultMessage": "Dutch (The Netherlands)"
  },
  "locale_text.message.no-NO": {
    "defaultMessage": "Norwegian (Norway)"
  },
  "locale_text.message.pl-PL": {
    "defaultMessage": "Polish (Poland)"
  },
  "locale_text.message.pt-BR": {
    "defaultMessage": "Portuguese (Brazil)"
  },
  "locale_text.message.pt-PT": {
    "defaultMessage": "Portuguese (Portugal)"
  },
  "locale_text.message.ro-RO": {
    "defaultMessage": "Romanian (Romania)"
  },
  "locale_text.message.ru-RU": {
    "defaultMessage": "Russian (Russian Federation)"
  },
  "locale_text.message.sk-SK": {
    "defaultMessage": "Slovak (Slovakia)"
  },
  "locale_text.message.sv-SE": {
    "defaultMessage": "Swedish (Sweden)"
  },
  "locale_text.message.ta-IN": {
    "defaultMessage": "Tamil (India)"
  },
  "locale_text.message.ta-LK": {
    "defaultMessage": "Tamil (Sri Lanka)"
  },
  "locale_text.message.th-TH": {
    "defaultMessage": "Thai (Thailand)"
  },
  "locale_text.message.tr-TR": {
    "defaultMessage": "Turkish (Turkey)"
  },
  "locale_text.message.zh-CN": {
    "defaultMessage": "Chinese (China)"
  },
  "locale_text.message.zh-HK": {
    "defaultMessage": "Chinese (Hong Kong)"
  },
  "locale_text.message.zh-TW": {
    "defaultMessage": "Chinese (Taiwan)"
  },
  "login_form.action.create_account": {
    "defaultMessage": "Create account"
  },
  "login_form.button.sign_in": {
    "defaultMessage": "Sign In"
  },
  "login_form.link.forgot_password": {
    "defaultMessage": "Forgot password?"
  },
  "login_form.message.dont_have_account": {
    "defaultMessage": "Don't have an account?"
  },
  "login_form.message.welcome_back": {
    "defaultMessage": "Welcome Back"
  },
  "login_page.error.incorrect_username_or_password": {
    "defaultMessage": "Incorrect username or password, please try again."
  },
  "offline_banner.description.browsing_offline_mode": {
    "defaultMessage": "You're currently browsing in offline mode"
  },
  "order_summary.action.remove_promo": {
    "defaultMessage": "Remove"
  },
  "order_summary.cart_items.action.num_of_items_in_cart": {
    "defaultMessage": "{itemCount, plural, =0 {0 items} one {# item} other {# items}} in cart",
    "description": "clicking it would expand/show the items in cart"
  },
  "order_summary.cart_items.link.edit_cart": {
    "defaultMessage": "Edit cart"
  },
  "order_summary.heading.order_summary": {
    "defaultMessage": "Order Summary"
  },
  "order_summary.label.estimated_total": {
    "defaultMessage": "Estimated Total"
  },
  "order_summary.label.free": {
    "defaultMessage": "Free"
  },
  "order_summary.label.order_total": {
    "defaultMessage": "Order Total"
  },
  "order_summary.label.promo_applied": {
    "defaultMessage": "Promotion applied"
  },
  "order_summary.label.promotions_applied": {
    "defaultMessage": "Promotions applied"
  },
  "order_summary.label.shipping": {
    "defaultMessage": "Shipping"
  },
  "order_summary.label.subtotal": {
    "defaultMessage": "Subtotal"
  },
  "order_summary.label.tax": {
    "defaultMessage": "Tax"
  },
  "page_not_found.action.go_back": {
    "defaultMessage": "Back to previous page"
  },
  "page_not_found.link.homepage": {
    "defaultMessage": "Go to home page"
  },
  "page_not_found.message.suggestion_to_try": {
    "defaultMessage": "Please try retyping the address, going back to the previous page, or going to the home page."
  },
  "page_not_found.title.page_cant_be_found": {
    "defaultMessage": "The page you're looking for can't be found."
  },
  "pagination.field.num_of_pages": {
    "defaultMessage": "of {numOfPages}"
  },
  "pagination.link.next": {
    "defaultMessage": "Next"
  },
  "pagination.link.prev": {
    "defaultMessage": "Prev"
  },
  "password_card.info.password_updated": {
    "defaultMessage": "Password updated"
  },
  "password_card.label.password": {
    "defaultMessage": "Password"
  },
  "password_card.title.password": {
    "defaultMessage": "Password"
  },
  "password_requirements.error.eight_letter_minimum": {
    "defaultMessage": "8 characters minimum",
    "description": "Password requirement"
  },
  "password_requirements.error.one_lowercase_letter": {
    "defaultMessage": "1 lowercase letter",
    "description": "Password requirement"
  },
  "password_requirements.error.one_number": {
    "defaultMessage": "1 number",
    "description": "Password requirement"
  },
  "password_requirements.error.one_special_character": {
    "defaultMessage": "1 special character (example: , S ! % #)",
    "description": "Password requirement"
  },
  "password_requirements.error.one_uppercase_letter": {
    "defaultMessage": "1 uppercase letter",
    "description": "Password requirement"
  },
  "payment_selection.button.save_and_continue": {
    "defaultMessage": "Save & Continue"
  },
  "payment_selection.heading.add_new_card": {
    "defaultMessage": "Add New Card"
  },
  "payment_selection.heading.credit_card": {
    "defaultMessage": "Credit Card"
  },
  "payment_selection.message.select_payment_method": {
    "defaultMessage": "Please select a payment method."
  },
  "payment_selection.tooltip.secure_payment": {
    "defaultMessage": "This is a secure SSL encrypted payment."
  },
  "price_per_item.label.each": {
    "defaultMessage": "ea",
    "description": "Abbreviated 'each', follows price per item, like $10/ea"
  },
  "product_detail.accordion.button.product_detail": {
    "defaultMessage": "Product Detail"
  },
  "product_detail.accordion.button.questions": {
    "defaultMessage": "Questions"
  },
  "product_detail.accordion.button.reviews": {
    "defaultMessage": "Reviews"
  },
  "product_detail.accordion.button.size_fit": {
    "defaultMessage": "Size & Fit"
  },
  "product_detail.accordion.message.coming_soon": {
    "defaultMessage": "Coming Soon"
  },
  "product_detail.info.added_to_wishlist": {
    "defaultMessage": "{quantity} {quantity, plural, one {item} other {items}} added to wishlist"
  },
  "product_detail.recommended_products.title.complete_set": {
    "defaultMessage": "Complete the Set"
  },
  "product_detail.recommended_products.title.might_also_like": {
    "defaultMessage": "You might also like"
  },
  "product_detail.recommended_products.title.recently_viewed": {
    "defaultMessage": "Recently Viewed"
  },
  "product_item.label.quantity": {
    "defaultMessage": "Quantity:"
  },
  "product_list.button.filter": {
    "defaultMessage": "Filter"
  },
  "product_list.button.sort_by": {
    "defaultMessage": "Sort By: {sortOption}"
  },
  "product_list.drawer.title.sort_by": {
    "defaultMessage": "Sort By"
  },
  "product_list.info.added_to_wishlist": {
    "defaultMessage": "{quantity} {quantity, plural, one {item} other {items}} added to wishlist"
  },
  "product_list.info.removed_from_wishlist": {
    "defaultMessage": "Item removed from wishlist"
  },
  "product_list.modal.button.clear_filters": {
    "defaultMessage": "Clear Filters"
  },
  "product_list.modal.button.view_items": {
    "defaultMessage": "View {prroductCount} items"
  },
  "product_list.modal.title.filter": {
    "defaultMessage": "Filter"
  },
  "product_list.select.sort_by": {
    "defaultMessage": "Sort By: {sortOption}"
  },
  "product_tile.assistive_msg.wishlist": {
    "defaultMessage": "Wishlist"
  },
  "product_view.button.add_to_cart": {
    "defaultMessage": "Add to Cart"
  },
  "product_view.button.add_to_wishlist": {
    "defaultMessage": "Add to Wishlist"
  },
  "product_view.button.update": {
    "defaultMessage": "Update"
  },
  "product_view.label.quantity": {
    "defaultMessage": "Quantity"
  },
  "product_view.link.full_details": {
    "defaultMessage": "See full details"
  },
  "profile_card.info.profile_updated": {
    "defaultMessage": "Profile updated"
  },
  "profile_card.label.email": {
    "defaultMessage": "Email"
  },
  "profile_card.label.full_name": {
    "defaultMessage": "Full Name"
  },
  "profile_card.label.phone": {
    "defaultMessage": "Phone Number"
  },
  "profile_card.message.not_provided": {
    "defaultMessage": "Not provided"
  },
  "profile_card.title.my_profile": {
    "defaultMessage": "My Profile"
  },
  "promo_code_fields.button.apply": {
    "defaultMessage": "Apply"
  },
  "promo_popover.heading.promo_applied": {
    "defaultMessage": "Promotions Applied"
  },
  "promocode.accordion.button.have_promocode": {
    "defaultMessage": "Do you have a promo code?"
  },
  "recent_searches.action.clear_searches": {
    "defaultMessage": "Clear recent searches"
  },
  "recent_searches.heading.recent_searches": {
    "defaultMessage": "Recent Searches"
  },
  "recommended_products.info.added_to_wishlist": {
    "defaultMessage": "{quantity} {quantity, plural, one {item} other {items}} added to wishlist"
  },
  "recommended_products.info.removed_from_wishlist": {
    "defaultMessage": "Item removed from wishlist"
  },
  "register_form.action.sign_in": {
    "defaultMessage": "Sign in"
  },
  "register_form.button.create_account": {
    "defaultMessage": "Create Account"
  },
  "register_form.heading.lets_get_started": {
    "defaultMessage": "Let's get started!"
  },
  "register_form.message.agree_to_policy_terms": {
    "defaultMessage": "By creating an account, you agree to Salesforce <policy>Privacy Policy</policy> and <terms>Terms & Conditions</terms>"
  },
  "register_form.message.already_have_account": {
    "defaultMessage": "Already have an account?"
  },
  "register_form.message.create_an_account": {
    "defaultMessage": "Create an account and get first access to the very best products, inspiration and community."
  },
  "reset_password.button.back_to_sign_in": {
    "defaultMessage": "Back to Sign In"
  },
  "reset_password.info.receive_email_shortly": {
    "defaultMessage": "You will receive an email at <b>{email}</b> with a link to reset your password shortly."
  },
  "reset_password.title.password_reset": {
    "defaultMessage": "Password Reset"
  },
  "reset_password_form.action.sign_in": {
    "defaultMessage": "Sign in"
  },
  "reset_password_form.button.reset_password": {
    "defaultMessage": "Reset Password"
  },
  "reset_password_form.message.enter_your_email": {
    "defaultMessage": "Enter your email to receive instructions on how to reset your password"
  },
  "reset_password_form.message.return_to_sign_in": {
    "defaultMessage": "Or return to",
    "description": "Precedes link to return to sign in"
  },
  "reset_password_form.title.reset_password": {
    "defaultMessage": "Reset Password"
  },
  "search.action.cancel": {
    "defaultMessage": "Cancel"
  },
  "selected_refinements.action.clear_all": {
    "defaultMessage": "Clear All"
  },
  "shipping_address.button.continue_to_shipping": {
    "defaultMessage": "Continue to Shipping Method"
  },
  "shipping_address.title.shipping_address": {
    "defaultMessage": "Shipping Address"
  },
  "shipping_address_edit_form.button.save_and_continue": {
    "defaultMessage": "Save & Continue to Shipping Method"
  },
  "shipping_address_form.heading.edit_address": {
    "defaultMessage": "Edit Address"
  },
  "shipping_address_form.heading.new_address": {
    "defaultMessage": "Add New Address"
  },
  "shipping_address_selection.button.add_address": {
    "defaultMessage": "Add New Address"
  },
  "shipping_address_selection.button.submit": {
    "defaultMessage": "Submit"
  },
  "shipping_address_selection.title.add_address": {
    "defaultMessage": "Add New Address"
  },
  "shipping_address_selection.title.edit_shipping": {
    "defaultMessage": "Edit Shipping Address"
  },
  "shipping_options.action.send_as_a_gift": {
    "defaultMessage": "Do you want to send this as a gift?"
  },
  "shipping_options.button.continue_to_payment": {
    "defaultMessage": "Continue to Payment"
  },
  "shipping_options.title.shipping_gift_options": {
    "defaultMessage": "Shipping & Gift Options"
  },
  "signout_confirmation_dialog.button.cancel": {
    "defaultMessage": "Cancel"
  },
  "signout_confirmation_dialog.button.sign_out": {
    "defaultMessage": "Sign Out"
  },
  "signout_confirmation_dialog.heading.sign_out": {
    "defaultMessage": "Sign Out"
  },
  "signout_confirmation_dialog.message.sure_to_sign_out": {
    "defaultMessage": "Are you sure you want to sign out? You will need to sign back in to proceed with your current order."
  },
  "toggle_card.action.edit": {
    "defaultMessage": "Edit"
  },
  "update_password_fields.button.forgot_password": {
    "defaultMessage": "Forgot Password?"
  },
  "use_address_fields.error.please_enter_first_name": {
    "defaultMessage": "Please enter your first name."
  },
  "use_address_fields.error.please_enter_last_name": {
    "defaultMessage": "Please enter your last name."
  },
  "use_address_fields.error.please_enter_phone_number": {
    "defaultMessage": "Please enter your phone number."
  },
  "use_address_fields.error.please_enter_your_postal_or_zip": {
    "defaultMessage": "Please enter your {postalOrZip}."
  },
  "use_address_fields.error.please_select_your_address": {
    "defaultMessage": "Please enter your address."
  },
  "use_address_fields.error.please_select_your_city": {
    "defaultMessage": "Please enter your city."
  },
  "use_address_fields.error.please_select_your_country": {
    "defaultMessage": "Please select your country."
  },
  "use_address_fields.error.please_select_your_state_or_province": {
    "defaultMessage": "Please select your {stateOrProvince}."
  },
  "use_address_fields.error.required": {
    "defaultMessage": "Required"
  },
  "use_address_fields.error.state_code_invalid": {
    "defaultMessage": "Please enter 2-letter state/province."
  },
  "use_address_fields.label.address": {
    "defaultMessage": "Address"
  },
  "use_address_fields.label.city": {
    "defaultMessage": "City"
  },
  "use_address_fields.label.country": {
    "defaultMessage": "Country"
  },
  "use_address_fields.label.first_name": {
    "defaultMessage": "First Name"
  },
  "use_address_fields.label.last_name": {
    "defaultMessage": "Last Name"
  },
  "use_address_fields.label.phone": {
    "defaultMessage": "Phone"
  },
  "use_address_fields.label.postal_code": {
    "defaultMessage": "Postal Code"
  },
  "use_address_fields.label.preferred": {
    "defaultMessage": "Set as default"
  },
  "use_address_fields.label.province": {
    "defaultMessage": "Province"
  },
  "use_address_fields.label.state": {
    "defaultMessage": "State"
  },
  "use_address_fields.label.zipCode": {
    "defaultMessage": "Zip Code"
  },
  "use_credit_card_fields.error.required": {
    "defaultMessage": "Required"
  },
  "use_credit_card_fields.error.required_card_number": {
    "defaultMessage": "Please enter your card number."
  },
  "use_credit_card_fields.error.required_expiry": {
    "defaultMessage": "Please enter your expiration date."
  },
  "use_credit_card_fields.error.required_name": {
    "defaultMessage": "Please enter your name as shown on your card."
  },
  "use_credit_card_fields.error.required_security_code": {
    "defaultMessage": "Please enter your security code."
  },
  "use_credit_card_fields.error.valid_card_number": {
    "defaultMessage": "Please enter a valid card number."
  },
  "use_credit_card_fields.error.valid_date": {
    "defaultMessage": "Please enter a valid date."
  },
  "use_credit_card_fields.error.valid_name": {
    "defaultMessage": "Please enter a valid name."
  },
  "use_credit_card_fields.error.valid_security_code": {
    "defaultMessage": "Please enter a valid security code."
  },
  "use_credit_card_fields.label.card_number": {
    "defaultMessage": "Card Number"
  },
  "use_credit_card_fields.label.card_type": {
    "defaultMessage": "Card Type"
  },
  "use_credit_card_fields.label.expiry": {
    "defaultMessage": "Expiration Date"
  },
  "use_credit_card_fields.label.name": {
    "defaultMessage": "Name on Card"
  },
  "use_credit_card_fields.label.security_code": {
    "defaultMessage": "Security Code"
  },
  "use_login_fields.error.required_email": {
    "defaultMessage": "Please enter your email address."
  },
  "use_login_fields.error.required_password": {
    "defaultMessage": "Please enter your password."
  },
  "use_login_fields.label.email": {
    "defaultMessage": "Email"
  },
  "use_login_fields.label.password": {
    "defaultMessage": "Password"
  },
  "use_product.message.inventory_remaining": {
    "defaultMessage": "Only {stockLevel} left!"
  },
  "use_product.message.out_of_stock": {
    "defaultMessage": "Out of stock"
  },
  "use_profile_fields.error.required_email": {
    "defaultMessage": "Please enter a valid email address."
  },
  "use_profile_fields.error.required_first_name": {
    "defaultMessage": "Please enter your first name."
  },
  "use_profile_fields.error.required_last_name": {
    "defaultMessage": "Please enter your last name."
  },
  "use_profile_fields.error.required_phone": {
    "defaultMessage": "Please enter your phone number."
  },
  "use_profile_fields.label.email": {
    "defaultMessage": "Email"
  },
  "use_profile_fields.label.first_name": {
    "defaultMessage": "First Name"
  },
  "use_profile_fields.label.last_name": {
    "defaultMessage": "Last Name"
  },
  "use_profile_fields.label.phone": {
    "defaultMessage": "Phone Number"
  },
  "use_promo_code_fields.error.required_promo_code": {
    "defaultMessage": "Please provide a valid promo code."
  },
  "use_promo_code_fields.label.promo_code": {
    "defaultMessage": "Promo Code"
  },
  "use_promocode.error.check_the_code": {
    "defaultMessage": "Check the code and try again, it may already be applied or the promo has expired."
  },
  "use_promocode.info.promo_applied": {
    "defaultMessage": "Promotion applied"
  },
  "use_promocode.info.promo_removed": {
    "defaultMessage": "Promotion removed"
  },
  "use_registration_fields.error.contain_number": {
    "defaultMessage": "Password must contain at least one number."
  },
  "use_registration_fields.error.lowercase_letter": {
    "defaultMessage": "Password must contain at least one lowercase letter."
  },
  "use_registration_fields.error.minimum_characters": {
    "defaultMessage": "Password must contain at least 8 characters."
  },
  "use_registration_fields.error.required_email": {
    "defaultMessage": "Please enter a valid email address."
  },
  "use_registration_fields.error.required_first_name": {
    "defaultMessage": "Please enter your first name."
  },
  "use_registration_fields.error.required_last_name": {
    "defaultMessage": "Please enter your last name."
  },
  "use_registration_fields.error.required_password": {
    "defaultMessage": "Please create a password."
  },
  "use_registration_fields.error.special_character": {
    "defaultMessage": "Password must contain at least one special character."
  },
  "use_registration_fields.error.uppercase_letter": {
    "defaultMessage": "Password must contain at least one uppercase letter."
  },
  "use_registration_fields.label.email": {
    "defaultMessage": "Email"
  },
  "use_registration_fields.label.first_name": {
    "defaultMessage": "First Name"
  },
  "use_registration_fields.label.last_name": {
    "defaultMessage": "Last Name"
  },
  "use_registration_fields.label.password": {
    "defaultMessage": "Password"
  },
  "use_registration_fields.label.sign_up_to_emails": {
    "defaultMessage": "Sign me up for Salesforce emails (you can unsubscribe at any time)"
  },
  "use_reset_password_fields.error.required_email": {
    "defaultMessage": "Please enter a valid email address."
  },
  "use_reset_password_fields.label.email": {
    "defaultMessage": "Email"
  },
  "use_update_password_fields.error.contain_number": {
    "defaultMessage": "Password must contain at least one number."
  },
  "use_update_password_fields.error.lowercase_letter": {
    "defaultMessage": "Password must contain at least one lowercase letter."
  },
  "use_update_password_fields.error.minimum_characters": {
    "defaultMessage": "Password must contain at least 8 characters."
  },
  "use_update_password_fields.error.required_new_password": {
    "defaultMessage": "Please provide a new password."
  },
  "use_update_password_fields.error.required_password": {
    "defaultMessage": "Please enter your password."
  },
  "use_update_password_fields.error.special_character": {
    "defaultMessage": "Password must contain at least one special character."
  },
  "use_update_password_fields.error.uppercase_letter": {
    "defaultMessage": "Password must contain at least one uppercase letter."
  },
  "use_update_password_fields.label.current_password": {
    "defaultMessage": "Current Password"
  },
  "use_update_password_fields.label.new_password": {
    "defaultMessage": "New Password"
  },
  "wishlist_primary_action.info.added_to_cart": {
    "defaultMessage": "{quantity} {quantity, plural, one {item} other {items}} added to cart"
  },
  "wishlist_secondary_button_group.action.remove": {
    "defaultMessage": "Remove"
  },
  "wishlist_secondary_button_group.info.item_removed": {
    "defaultMessage": "Item removed from wishlist"
  },
  "with_registration.info.please_sign_in": {
    "defaultMessage": "Please sign in to continue!"
>>>>>>> bae8acb6
  }
}<|MERGE_RESOLUTION|>--- conflicted
+++ resolved
@@ -1,8 +1,4 @@
 {
-<<<<<<< HEAD
-  "home.title.react_starter_store": {
-    "defaultMessage": "The React PWA Starter Store for Retail"
-=======
   "account.accordion.button.my_account": {
     "defaultMessage": "My Account"
   },
@@ -1413,6 +1409,5 @@
   },
   "with_registration.info.please_sign_in": {
     "defaultMessage": "Please sign in to continue!"
->>>>>>> bae8acb6
   }
 }