--- conflicted
+++ resolved
@@ -24,10 +24,6 @@
     mockedCustomerProductLists,
     productsResponse
 } from '../../commerce-api/mock-data'
-<<<<<<< HEAD
-import {getConfig} from '../../utils/utils'
-=======
->>>>>>> 5061eef4
 
 jest.setTimeout(60000)
 
@@ -35,7 +31,7 @@
 Object.defineProperty(window, 'fetch', {
     value: require('cross-fetch')
 })
-jest.mock('../../hooks/use-site')
+
 jest.mock('../../commerce-api/utils', () => {
     const originalModule = jest.requireActual('../../commerce-api/utils')
     return {
@@ -51,17 +47,6 @@
     }
 })
 
-<<<<<<< HEAD
-jest.mock('../../utils/utils', () => {
-    const original = jest.requireActual('../../utils/utils')
-    return {
-        ...original,
-        getConfig: jest.fn()
-    }
-})
-
-=======
->>>>>>> 5061eef4
 jest.mock('../../commerce-api/pkce', () => {
     return {
         createCodeVerifier: jest.fn().mockReturnValue('codeverifier'),
@@ -175,12 +160,6 @@
 
 // Set up and clean up
 beforeAll(() => {
-<<<<<<< HEAD
-    getConfig.mockImplementation(() => ({
-        locale: 'path'
-    }))
-=======
->>>>>>> 5061eef4
     jest.resetModules()
     server.listen({onUnhandledRequest: 'error'})
 })
