/*
 * Copyright (c) 2021, salesforce.com, inc.
 * All rights reserved.
 * SPDX-License-Identifier: BSD-3-Clause
 * For full license text, see the LICENSE file in the repo root or https://opensource.org/licenses/BSD-3-Clause
 */

import React, {useEffect, useState} from 'react'
import PropTypes from 'prop-types'
import {Helmet} from 'react-helmet'
import {FormattedMessage, useIntl} from 'react-intl'
import useNavigation from '../../hooks/use-navigation'

// Components
import {
    Accordion,
    AccordionItem,
    AccordionButton,
    AccordionPanel,
    AccordionIcon,
    Box,
    Button,
    Stack
} from '@chakra-ui/react'

// Hooks
import useBasket from '../../commerce-api/hooks/useBasket'
import useCustomerProductLists from '../../commerce-api/hooks/useCustomerProductLists'
import {useVariant} from '../../hooks'
import useEinstein from '../../commerce-api/hooks/useEinstein'

// Project Components
import RecommendedProducts from '../../components/recommended-products'
import ProductView from '../../partials/product-view'

// Others/Utils
import {HTTPNotFound} from 'pwa-kit-react-sdk/ssr/universal/errors'

// constant
import {API_ERROR_MESSAGE, customerProductListTypes} from '../../constants'
import {rebuildPathWithParams} from '../../utils/url'
import {useHistory} from 'react-router-dom'
import {useToast} from '../../hooks/use-toast'

const ProductDetail = ({category, product, isLoading}) => {
    const {formatMessage} = useIntl()
    const basket = useBasket()
    const history = useHistory()
    const einstein = useEinstein()

    const [primaryCategory, setPrimaryCategory] = useState(category)

    const variant = useVariant(product)

    const productListEventHandler = (event) => {
        if (event.action === 'add') {
            showWishlistItemAdded(event.item?.quantity)
        }
    }

    const showError = (error) => {
        console.log(error)
        showToast({
            title: formatMessage(
                {defaultMessage: '{errorMessage}'},
                {errorMessage: API_ERROR_MESSAGE}
            ),
            status: 'error'
        })
    }

    const customerProductLists = useCustomerProductLists({
        eventHandler: productListEventHandler,
        errorHandler: showError
    })
    const navigate = useNavigation()
    const showToast = useToast()

    const handleAddToCart = async (variant, quantity) => {
        try {
            if (!variant?.orderable || !quantity) return
            // The basket accepts an array of `ProductItems`, so lets create a single
            // item array to add to the basket.
            const productItems = [
                {
                    productId: variant.productId,
                    quantity,
                    price: variant.price
                }
            ]

            basket.addItemToBasket(productItems)
        } catch (error) {
            showError(error)
        }
    }

    const showWishlistItemAdded = (quantity) => {
        const toastAction = (
            <Button variant="link" onClick={() => navigate('/account/wishlist')}>
                View
            </Button>
        )
        showToast({
            title: formatMessage(
                {
                    defaultMessage:
                        '{quantity} {quantity, plural, one {item} other {items}} added to wishlist'
                },
                {quantity}
            ),
            status: 'success',
            action: toastAction
        })
    }

    const addItemToWishlist = async (quantity) => {
        try {
            // If product-lists have not loaded we push "Add to wishlist" event to eventQueue to be
            // processed once the product-lists have loaded.

            // @TODO: move the logic to useCustomerProductLists
            // PDP shouldn't need to know the implementation detail of the event queue
            // PDP should just do "customerProductLists.addItem(item)"!
            if (!customerProductLists?.loaded) {
                const event = {
                    item: {...product, quantity},
<<<<<<< HEAD
                    action: eventActions.ADD,
                    listType: customerProductListTypes.WISHLIST
=======
                    action: 'add',
                    listType: customerProductListTypes.WISHLIST,
                    showStatus: showWishlistItemAdded,
                    showError
>>>>>>> b97f9839
                }

                customerProductLists.addActionToEventQueue(event)
            } else {
                const wishlist = customerProductLists.getProductListPerType(
                    customerProductListTypes.WISHLIST
                )

                const productListItem = wishlist.customerProductListItems.find(
                    ({productId}) => productId === product.id
                )
                // if the product already exists in wishlist, update the quantity
                if (productListItem) {
                    await customerProductLists.updateCustomerProductListItem(wishlist, {
                        ...productListItem,
                        quantity: productListItem.quantity + parseInt(quantity)
                    })
                    showWishlistItemAdded(quantity)
                } else {
                    // other wise, just create a new product list item with given quantity number
                    await customerProductLists.createCustomerProductListItem(wishlist, {
                        productId: product.id,
                        priority: 1,
                        quantity,
                        public: false,
                        type: 'product'
                    })
                    showWishlistItemAdded(quantity)
                }
            }
        } catch (error) {
            showError(error)
        }
    }

    // This page uses the `primaryCategoryId` to retrieve the category data. This attribute
    // is only available on `master` products. Since a variation will be loaded once all the
    // attributes are selected (to get the correct inventory values), the category information
    // is overridden. This will allow us to keep the initial category around until a different
    // master product is loaded.
    useEffect(() => {
        if (category) {
            setPrimaryCategory(category)
        }
    }, [category])

    useEffect(() => {
        if (product) {
            einstein.sendViewProduct(product)
        }
    }, [product])

    // update the variation attributes parameter on the url accordingly as the variant changes
    useEffect(() => {
        const updatedUrl = rebuildPathWithParams(`${location.pathname}${location.search}`, {
            pid: variant?.productId
        })
        history.replace(updatedUrl)
    }, [variant])

    return (
        <Box
            className="sf-product-detail-page"
            layerStyle="page"
            data-testid="product-details-page"
        >
            <Helmet>
                <title>{product?.pageTitle}</title>
                <meta name="description" content={product?.pageDescription} />
            </Helmet>

            <Stack spacing={16}>
                <ProductView
                    product={product}
                    category={primaryCategory?.parentCategoryTree || []}
                    addToCart={(variant, quantity) => handleAddToCart(variant, quantity)}
                    addToWishlist={(variant, quantity) => addItemToWishlist(quantity)}
                    isProductLoading={isLoading}
                    isCustomerProductListLoading={customerProductLists.showLoader}
                />

                {/* Information Accordion */}
                <Stack direction="row" spacing={[0, 0, 0, 16]}>
                    <Accordion allowMultiple allowToggle maxWidth={'896px'} flex={[1, 1, 1, 5]}>
                        {/* Details */}
                        <AccordionItem>
                            <h2>
                                <AccordionButton height="64px">
                                    <Box flex="1" textAlign="left" fontWeight="bold" fontSize="lg">
                                        {formatMessage({
                                            defaultMessage: 'Product Detail'
                                        })}
                                    </Box>
                                    <AccordionIcon />
                                </AccordionButton>
                            </h2>
                            <AccordionPanel mb={6} mt={4}>
                                <div
                                    dangerouslySetInnerHTML={{
                                        __html: product?.longDescription
                                    }}
                                />
                            </AccordionPanel>
                        </AccordionItem>

                        {/* Size & Fit */}
                        <AccordionItem>
                            <h2>
                                <AccordionButton height="64px">
                                    <Box flex="1" textAlign="left" fontWeight="bold" fontSize="lg">
                                        {formatMessage({
                                            defaultMessage: 'Size & Fit'
                                        })}
                                    </Box>
                                    <AccordionIcon />
                                </AccordionButton>
                            </h2>
                            <AccordionPanel mb={6} mt={4}>
                                {formatMessage({defaultMessage: 'Coming Soon'})}
                            </AccordionPanel>
                        </AccordionItem>

                        {/* Reviews */}
                        <AccordionItem>
                            <h2>
                                <AccordionButton height="64px">
                                    <Box flex="1" textAlign="left" fontWeight="bold" fontSize="lg">
                                        {formatMessage({
                                            defaultMessage: 'Reviews'
                                        })}
                                    </Box>
                                    <AccordionIcon />
                                </AccordionButton>
                            </h2>
                            <AccordionPanel mb={6} mt={4}>
                                Coming Soon
                            </AccordionPanel>
                        </AccordionItem>

                        {/* Questions */}
                        <AccordionItem>
                            <h2>
                                <AccordionButton height="64px">
                                    <Box flex="1" textAlign="left" fontWeight="bold" fontSize="lg">
                                        {formatMessage({
                                            defaultMessage: 'Questions'
                                        })}
                                    </Box>
                                    <AccordionIcon />
                                </AccordionButton>
                            </h2>
                            <AccordionPanel mb={6} mt={4}>
                                Coming Soon
                            </AccordionPanel>
                        </AccordionItem>
                    </Accordion>
                    <Box display={['none', 'none', 'none', 'block']} flex={4}></Box>
                </Stack>

                {/* Product Recommendations */}
                <Stack spacing={16}>
                    <RecommendedProducts
                        title={<FormattedMessage defaultMessage="Complete The Set" />}
                        recommender={'complete-the-set'}
                        products={product && [product.id]}
                        mx={{base: -4, md: -8, lg: 0}}
                        shouldFetch={() => product?.id}
                    />

                    <RecommendedProducts
                        title={<FormattedMessage defaultMessage="You Might Also Like" />}
                        recommender={'pdp-similar-items'}
                        products={product && [product.id]}
                        mx={{base: -4, md: -8, lg: 0}}
                        shouldFetch={() => product?.id}
                    />

                    <RecommendedProducts
                        title={<FormattedMessage defaultMessage="Recently Viewed" />}
                        recommender={'viewed-recently-einstein'}
                        mx={{base: -4, md: -8, lg: 0}}
                    />
                </Stack>
            </Stack>
        </Box>
    )
}

ProductDetail.getTemplateName = () => 'product-detail'

ProductDetail.shouldGetProps = ({previousLocation, location}) => {
    const previousParams = new URLSearchParams(previousLocation?.search || '')
    const params = new URLSearchParams(location.search)

    // If the product changed via the pathname or `pid` param, allow updated
    // data to be retrieved.
    return (
        previousLocation?.pathname !== location.pathname ||
        previousParams.get('pid') !== params.get('pid')
    )
}

ProductDetail.getProps = async ({params, location, api}) => {
    const {productId} = params
    let category, product
    const urlParams = new URLSearchParams(location.search)

    product = await api.shopperProducts.getProduct({
        parameters: {
            id: urlParams.get('pid') || productId,
            allImages: true
        }
    })

    if (product?.primaryCategoryId) {
        category = await api.shopperProducts.getCategory({
            parameters: {id: product?.primaryCategoryId, levels: 1}
        })
    }

    // The `commerce-isomorphic-sdk` package does not throw errors, so
    // we have to check the returned object type to inconsistencies.
    if (typeof product?.type === 'string') {
        throw new HTTPNotFound(product.detail)
    }
    if (typeof category?.type === 'string') {
        throw new HTTPNotFound(category.detail)
    }

    return {category, product}
}

ProductDetail.propTypes = {
    /**
     * The category object used for breadcrumb construction.
     */
    category: PropTypes.object,
    /**
     * The product object to be shown on the page..
     */
    product: PropTypes.object,
    /**
     * The current state of `getProps` when running this value is `true`, otherwise it's
     * `false`. (Provided internally)
     */
    isLoading: PropTypes.bool,
    /**
     * The current react router match object. (Provided internally)
     */
    match: PropTypes.object
}

export default ProductDetail<|MERGE_RESOLUTION|>--- conflicted
+++ resolved
@@ -125,15 +125,8 @@
             if (!customerProductLists?.loaded) {
                 const event = {
                     item: {...product, quantity},
-<<<<<<< HEAD
-                    action: eventActions.ADD,
+                    action: 'add',
                     listType: customerProductListTypes.WISHLIST
-=======
-                    action: 'add',
-                    listType: customerProductListTypes.WISHLIST,
-                    showStatus: showWishlistItemAdded,
-                    showError
->>>>>>> b97f9839
                 }
 
                 customerProductLists.addActionToEventQueue(event)
