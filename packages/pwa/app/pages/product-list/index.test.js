--- conflicted
+++ resolved
@@ -15,12 +15,8 @@
     mockCategories,
     mockedEmptyCustomerProductList
 } from '../../commerce-api/mock-data'
-<<<<<<< HEAD
-import {fireEvent, screen} from '@testing-library/react'
-=======
 import {screen, waitFor} from '@testing-library/react'
 import user from '@testing-library/user-event'
->>>>>>> 8e4462fc
 import {Route, Switch} from 'react-router-dom'
 import {renderWithProviders} from '../../utils/test-utils'
 import ProductList from '.'
@@ -216,18 +212,17 @@
     expect(await screen.findByTestId('sf-pagination')).toBeInTheDocument()
 })
 
-<<<<<<< HEAD
+test('should display Selected refinements as there are some in the response', async () => {
+    renderWithProviders(<MockedComponent />)
+    const countOfRefinements = await screen.findAllByText('Black')
+    expect(countOfRefinements.length).toEqual(2)
+})
+
 test('show login modal when an unauthenticated user tries to add an item to wishlist', async () => {
     renderWithProviders(<MockedComponent />)
     const wishlistButton = screen.getAllByLabelText('wishlist')
     expect(wishlistButton.length).toBe(2)
-    fireEvent.click(wishlistButton[0])
+    user.click(wishlistButton[0])
     expect(await screen.findByText(/Email/)).toBeInTheDocument()
     expect(await screen.findByText(/Password/)).toBeInTheDocument()
-=======
-test('should display Selected refinements as there are some in the response', async () => {
-    renderWithProviders(<MockedComponent />)
-    const countOfRefinements = await screen.findAllByText('Black')
-    expect(countOfRefinements.length).toEqual(2)
->>>>>>> 8e4462fc
 })