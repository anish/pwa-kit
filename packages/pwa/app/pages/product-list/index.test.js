--- conflicted
+++ resolved
@@ -1,9 +1,3 @@
-<<<<<<< HEAD
-/* * *  *  * *  *  *  *  *  *  *  *  *  *  *  *  *  *  *  *  *  *  *  *  *  * *
- * Copyright (c) 2021 Mobify Research & Development Inc. All rights reserved. *
- * * *  *  * *  *  *  *  *  *  *  *  *  *  *  *  *  *  *  *  *  *  *  *  *  * */
-import React, {useEffect} from 'react'
-=======
 /*
  * Copyright (c) 2021, salesforce.com, inc.
  * All rights reserved.
@@ -11,7 +5,6 @@
  * For full license text, see the LICENSE file in the repo root or https://opensource.org/licenses/BSD-3-Clause
  */
 import React from 'react'
->>>>>>> dc463fcc
 import PropTypes from 'prop-types'
 
 import {rest} from 'msw'
