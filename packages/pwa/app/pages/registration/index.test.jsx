/*
 * Copyright (c) 2021, salesforce.com, inc.
 * All rights reserved.
 * SPDX-License-Identifier: BSD-3-Clause
 * For full license text, see the LICENSE file in the repo root or https://opensource.org/licenses/BSD-3-Clause
 */
import React from 'react'
import {screen, within, waitFor} from '@testing-library/react'
import user from '@testing-library/user-event'
import {renderWithProviders, getPathname} from '../../utils/test-utils'
import Registration from '.'
import {BrowserRouter as Router, Route} from 'react-router-dom'
<<<<<<< HEAD
import {getConfig} from '../../utils/utils'
=======
>>>>>>> 5061eef4
import Account from '../account'

jest.setTimeout(60000)

const mockRegisteredCustomer = {
    authType: 'registered',
    customerId: 'registeredCustomerId',
    customerNo: 'testno',
    email: 'darek@test.com',
    firstName: 'Tester',
    lastName: 'Testing',
    login: 'darek@test.com'
}

const mockLogin = jest.fn()

jest.mock('../../commerce-api/auth', () => {
    return jest.fn().mockImplementation(() => {
        return {
            login: mockLogin.mockImplementation(async () => {
                throw new Error('invalid credentials')
            }),
            getLoggedInToken: jest.fn().mockImplementation(async () => {
                return {customer_id: 'mockcustomerid'}
            })
        }
    })
})

<<<<<<< HEAD
jest.mock('../../utils/utils', () => {
    const original = jest.requireActual('../../utils/utils')
    return {
        ...original,
        getConfig: jest.fn()
    }
})

=======
>>>>>>> 5061eef4
jest.mock('commerce-sdk-isomorphic', () => {
    const sdk = jest.requireActual('commerce-sdk-isomorphic')
    return {
        ...sdk,
        ShopperLogin: class ShopperLoginMock extends sdk.ShopperLogin {
            async getAccessToken() {
                return {
                    access_token: 'accesstoken',
                    refresh_token: 'refreshtoken',
                    customer_id: 'customerId'
                }
            }
            authenticateCustomer() {
                return {url: '/callback'}
            }
        },
        ShopperCustomers: class ShopperCustomersMock extends sdk.ShopperCustomers {
            async registerCustomer() {
                return mockRegisteredCustomer
            }
            async getCustomer(args) {
                if (args.parameters.customerId === 'customerid') {
                    return {
                        authType: 'guest',
                        customerId: 'customerid'
                    }
                }
                return mockRegisteredCustomer
            }
            async authorizeCustomer() {
                return {
                    headers: {
                        get(key) {
                            return {authorization: 'guestToken'}[key]
                        }
                    },
                    json: async () => ({
                        authType: 'guest',
                        customerId: 'customerid'
                    })
                }
            }
            async getResetPasswordToken() {
                return {
                    email: 'foo@test.com',
                    expiresInMinutes: 10,
                    login: 'foo@test.com',
                    resetToken: 'testresettoken'
                }
            }
        }
    }
})

jest.mock('../../commerce-api/utils', () => {
    const originalModule = jest.requireActual('../../commerce-api/utils')
    return {
        ...originalModule,
        isTokenValid: jest.fn().mockReturnValue(true),
        createGetTokenBody: jest.fn().mockReturnValue({
            grantType: 'test',
            code: 'test',
            usid: 'test',
            codeVerifier: 'test',
            redirectUri: 'http://localhost/test'
        })
    }
})
jest.mock('../../hooks/use-site')

jest.mock('../../commerce-api/pkce', () => {
    return {
        createCodeVerifier: jest.fn().mockReturnValue('codeverifier'),
        generateCodeChallenge: jest.fn().mockReturnValue('codechallenge')
    }
})

const MockedComponent = () => {
    const match = {
        params: {pageName: 'profile'}
    }
    return (
        <Router>
            <Registration />
            <Route path={getPathname('/account')}>
                <Account match={match} />
            </Route>
        </Router>
    )
}

// Set up and clean up
// Set up and clean up
beforeEach(() => {
<<<<<<< HEAD
    getConfig.mockImplementation(() => ({
        locale: 'path'
    }))
=======
>>>>>>> 5061eef4
    jest.useFakeTimers()
})
afterEach(() => {
    localStorage.clear()
    jest.resetModules()
    jest.runOnlyPendingTimers()
    jest.useRealTimers()
})

test('Allows customer to create an account', async () => {
    mockLogin.mockImplementationOnce(async () => {
        return {url: '/callback'}
    })

    // render our test component
    renderWithProviders(<MockedComponent />)

    // fill out form and submit
    const withinForm = within(screen.getByTestId('sf-auth-modal-form'))

    user.paste(withinForm.getByLabelText('First Name'), 'Tester')
    user.paste(withinForm.getByLabelText('Last Name'), 'Tester')
    user.paste(withinForm.getByPlaceholderText(/you@email.com/i), 'customer@test.com')
    user.paste(withinForm.getAllByLabelText(/password/i)[0], 'Password!1')
    user.click(withinForm.getByText(/create account/i))

    // wait for success state to appear
    await waitFor(() => {
        expect(screen.getAllByText(/My Account/).length).toEqual(2)
    })
})<|MERGE_RESOLUTION|>--- conflicted
+++ resolved
@@ -10,10 +10,6 @@
 import {renderWithProviders, getPathname} from '../../utils/test-utils'
 import Registration from '.'
 import {BrowserRouter as Router, Route} from 'react-router-dom'
-<<<<<<< HEAD
-import {getConfig} from '../../utils/utils'
-=======
->>>>>>> 5061eef4
 import Account from '../account'
 
 jest.setTimeout(60000)
@@ -43,17 +39,6 @@
     })
 })
 
-<<<<<<< HEAD
-jest.mock('../../utils/utils', () => {
-    const original = jest.requireActual('../../utils/utils')
-    return {
-        ...original,
-        getConfig: jest.fn()
-    }
-})
-
-=======
->>>>>>> 5061eef4
 jest.mock('commerce-sdk-isomorphic', () => {
     const sdk = jest.requireActual('commerce-sdk-isomorphic')
     return {
@@ -122,7 +107,6 @@
         })
     }
 })
-jest.mock('../../hooks/use-site')
 
 jest.mock('../../commerce-api/pkce', () => {
     return {
@@ -148,12 +132,6 @@
 // Set up and clean up
 // Set up and clean up
 beforeEach(() => {
-<<<<<<< HEAD
-    getConfig.mockImplementation(() => ({
-        locale: 'path'
-    }))
-=======
->>>>>>> 5061eef4
     jest.useFakeTimers()
 })
 afterEach(() => {
