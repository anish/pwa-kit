<<<<<<< HEAD
## v1.2.0-alpha.1 (Nov 18, 2021)
=======
## v1.2.0 (Nov 18, 2021)

-   Security package updates
>>>>>>> 6b6f9a81
-   Upgrade `copy-webpack-plugin` to latest `^9.0.1` version. [3191](https://github.com/SalesforceCommerceCloud/pwa-kit/pull/181)

## v1.1.0 (Sep 27, 2021)

-   Update the bundle push command to remove legacy bundle upload preview URL from console output. [#81](https://github.com/SalesforceCommerceCloud/pwa-kit/pull/81)

## v1.0.0 (Sep 08, 2021)

-   PWA Kit General Avaliability and open source. 🎉<|MERGE_RESOLUTION|>--- conflicted
+++ resolved
@@ -1,10 +1,6 @@
-<<<<<<< HEAD
-## v1.2.0-alpha.1 (Nov 18, 2021)
-=======
 ## v1.2.0 (Nov 18, 2021)
 
 -   Security package updates
->>>>>>> 6b6f9a81
 -   Upgrade `copy-webpack-plugin` to latest `^9.0.1` version. [3191](https://github.com/SalesforceCommerceCloud/pwa-kit/pull/181)
 
 ## v1.1.0 (Sep 27, 2021)
