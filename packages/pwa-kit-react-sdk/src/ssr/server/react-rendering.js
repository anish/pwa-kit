/*
 * Copyright (c) 2021, salesforce.com, inc.
 * All rights reserved.
 * SPDX-License-Identifier: BSD-3-Clause
 * For full license text, see the LICENSE file in the repo root or https://opensource.org/licenses/BSD-3-Clause
 */

/**
 * @module progressive-web-sdk/ssr/server/react-rendering
 */

import path from 'path'
import React from 'react'
import ReactDOMServer from 'react-dom/server'
import {Helmet} from 'react-helmet'
import {ChunkExtractor} from '@loadable/server'
import {StaticRouter as Router, matchPath} from 'react-router-dom'
import serialize from 'serialize-javascript'

import {getAssetUrl} from '../universal/utils'
import DeviceContext from '../universal/device-context'

import Document from '../universal/components/_document'
import App from '../universal/components/_app'
import Throw404 from '../universal/components/throw-404'

import AppConfig from '../universal/components/_app-config'
import Switch from '../universal/components/switch'
import {getRoutes, routeComponent} from '../universal/components/route-component'
import * as errors from '../universal/errors'
<<<<<<< HEAD
import {detectDeviceType} from 'pwa-kit-runtime/utils/ssr-server'
import {proxyConfigs} from 'pwa-kit-runtime/utils/ssr-shared'
=======
import {detectDeviceType, isRemote} from '../../utils/ssr-server'
import {proxyConfigs} from '../../utils/ssr-shared'
>>>>>>> 6487612d

import sprite from 'svg-sprite-loader/runtime/sprite.build'

const CWD = process.cwd()
const BUNDLES_PATH = path.resolve(CWD, 'build/loadable-stats.json')

const VALID_TAG_NAMES = [
    'base',
    'body',
    'head',
    'html',
    'link',
    'meta',
    'noscript',
    'script',
    'style',
    'title',
]

<<<<<<< HEAD
const TTI_POLYFILL_SCRIPT = [
    `!function(){if('PerformanceLongTaskTiming' in window){var g=window.__tti={e:[]};`,
    `g.o=new PerformanceObserver(function(l){g.e=g.e.concat(l.getEntries())});`,
    `g.o.observe({entryTypes:['longtask']})}}();`,
].join('')

export const ALLOWLISTED_INLINE_SCRIPTS = [TTI_POLYFILL_SCRIPT]
=======
export const ALLOWLISTED_INLINE_SCRIPTS = []
>>>>>>> 6487612d

/**
 * Convert from thrown Error or String to {message, status} that we need for
 * rendering.
 * @private
 * @param err - Error to be converted
 * @function
 * @return {Object}
 */
const logAndFormatError = (err) => {
    if (err instanceof errors.HTTPError) {
        // These are safe to display – we expect end-users to throw them
        return {message: err.message, status: err.status, stack: err.stack}
    } else {
        const cause = err.stack || err.toString()
        console.error(cause)
        const safeMessage = 'Internal Server Error'
        return {message: safeMessage, status: 500, stack: err.stack}
    }
}

const initAppState = async ({App, component, match, route, req, res, location}) => {
    if (component === Throw404) {
        // Don't init if there was no match
        return {
            error: new errors.HTTPNotFound('Not found'),
            appState: {},
        }
    }

    const {params} = match

    const components = [App, route.component]
    const promises = components.map((c) =>
        c.getProps
            ? c.getProps({
                  req,
                  res,
                  params,
                  location,
              })
            : Promise.resolve({})
    )
    let returnVal = {}

    try {
        const [appProps, pageProps] = await Promise.all(promises)
        const appState = {
            appProps,
            pageProps,
            __STATE_MANAGEMENT_LIBRARY: AppConfig.freeze(res.locals),
        }

        returnVal = {
            error: undefined,
            appState: appState,
        }
    } catch (error) {
        returnVal = {
            error: error || new Error(),
            appState: {},
        }
    }

    return returnVal
}

/**
 * This is the main react-rendering function for SSR. It is an Express handler.
 *
 * @param req - Request
 * @param res - Response
 *
 * @function
 *
 * @return {Promise}
 */
export const render = async (req, res) => {
    // AppConfig.restore *must* come before using getRoutes() or routeComponent()
    // to inject arguments into the wrapped component's getProps methods.
    AppConfig.restore(res.locals)

    const routes = getRoutes(res.locals)
    const WrappedApp = routeComponent(App, false, res.locals)

    const [pathname, search] = req.originalUrl.split('?')
    const location = {
        pathname,
        search: search ? `?${search}` : '',
    }

    // Step 1 - Find the match.
    let route
    let match

    routes.some((_route) => {
        const _match = matchPath(req.path, _route)
        if (_match) {
            match = _match
            route = _route
        }
        return !!match
    })

    // Step 2 - Get the component
    const component = await route.component.getComponent()

    // Step 3 - Init the app state
    const {appState, error: appStateError} = await initAppState({
        App: WrappedApp,
        component,
        match,
        route,
        req,
        res,
        location,
    })

    // Step 4 - Render the App
    let renderResult
    const args = {
        App: WrappedApp,
        appState,
        error: appStateError && logAndFormatError(appStateError),
        routes,
        req,
        res,
        location,
    }
    try {
        renderResult = renderApp(args)
    } catch (error) {
        renderResult = renderApp({...args, error: logAndFormatError(error)})
    }

    // Step 5 - Determine what is going to happen, redirect, or send html with
    // the correct status code.
    const {html, routerContext, error} = renderResult
    const redirectUrl = routerContext.url
    const status = (error && error.status) || res.statusCode

    if (redirectUrl) {
        res.redirect(302, redirectUrl)
    } else {
        res.status(status).send(html)
    }
}

const renderApp = (args) => {
    const {req, res, location, routes, appState, error, App} = args

    const ssrOnly = 'mobify_server_only' in req.query || '__server_only' in req.query
    const prettyPrint = 'mobify_pretty' in req.query || '__pretty_print' in req.query
    const indent = prettyPrint ? 8 : 0
    const deviceType = detectDeviceType(req)
    const routerContext = {}

    let extractor
    let bundles = []
    let appJSX = (
        <Router location={location} context={routerContext}>
            <DeviceContext.Provider value={{type: deviceType}}>
                <AppConfig locals={res.locals}>
                    <Switch error={error} appState={appState} routes={routes} App={App} />
                </AppConfig>
            </DeviceContext.Provider>
        </Router>
    )

    /* istanbul ignore next */
    try {
        extractor = new ChunkExtractor({statsFile: BUNDLES_PATH})
        appJSX = extractor.collectChunks(appJSX)
    } catch (e) {
        // Tests aren't being run through webpack, therefore no chunks or `loadable-stats.json`
        // file is being created. This causes a file read exception. For this
        // reason, swallow the error and carry on when in a test environment.
    }

    // It's important that we render the App before extracting the script elements,
    // otherwise it won't return the correct chunks.
    const appHtml = ReactDOMServer.renderToString(appJSX)

    // Setting type: 'application/json' stops the browser from executing the code.
    const scriptProps = ssrOnly ? {type: 'application/json'} : {}

    /* istanbul ignore next */
    if (extractor) {
        // Clone elements with the correct bundle path.
        bundles = extractor.getScriptElements().map((el) =>
            React.cloneElement(el, {
                ...el.props,
                ...scriptProps,
                src: el.props.src && getAssetUrl(el.props.src.slice(1)),
            })
        )
    }

    const helmet = Helmet.renderStatic()

    // Remove the stacktrace when executing remotely as to not leak any important
    // information to users about our system.
    if (error && isRemote()) {
        delete error.stack
    }

    // Do not include *dynamic*, executable inline scripts – these cause issues with
    // strict CSP headers that customers often want to use. Avoid inline scripts,
    // full-stop, whenever possible.

    // Each key in `windowGlobals` is expected to be set on the window
    // object, client-side, by code in ssr/browser/main.jsx.
    //
    // Do *not* add to these without a very good reason - globals are a liability.
    const windowGlobals = {
        __DEVICE_TYPE__: deviceType,
        __PRELOADED_STATE__: appState,
        __ERROR__: error,
        // `window.Progressive` has a long history at Mobify and some
        // client-side code depends on it. Maintain its name out of tradition.
        Progressive: getWindowProgressive(req, res),
    }

    const scripts = [
        <script
            id="mobify-data"
            key="mobify-data"
            type="application/json" // Not executable
            dangerouslySetInnerHTML={{
                __html: serialize(windowGlobals, {isJSON: true, space: indent}),
            }}
        />,
        ...bundles,
    ]

    const svgs = [<div key="svg_sprite" dangerouslySetInnerHTML={{__html: sprite.stringify()}} />]
    const helmetHeadTags = VALID_TAG_NAMES.map(
        (tag) => helmet[tag] && helmet[tag].toComponent()
    ).filter((tag) => tag)

    const html = ReactDOMServer.renderToString(
        <Document
<<<<<<< HEAD
            head={[
                <script
                    id="performance-metrics"
                    key="performance-metrics"
                    dangerouslySetInnerHTML={{
                        __html: TTI_POLYFILL_SCRIPT,
                    }}
                    {...scriptProps}
                />,
                ...helmetHeadTags,
            ]}
=======
            head={[...helmetHeadTags]}
>>>>>>> 6487612d
            html={appHtml}
            afterBodyStart={svgs}
            beforeBodyEnd={scripts}
            htmlAttributes={helmet.htmlAttributes.toComponent()}
            bodyAttributes={helmet.bodyAttributes.toComponent()}
        />
    )

    return {error, html: ['<!doctype html>', html].join(''), routerContext}
}

const getWindowProgressive = (req, res) => {
    const options = req.app.options || {}
    return {
        buildOrigin: getAssetUrl(''),
        cacheManifest: options.cacheHashManifest || {},
        ssrOptions: {
            // The hostname and origin under which this page is served
            appHostname: options.appHostname,
            appOrigin: options.appOrigin,
            // The id of the bundle being served, as a string,
            // defaulting to 'development' for the local dev server
            bundleId: process.env.BUNDLE_ID || 'development',
            // The id of the deploy as a string, defaulting to '0'
            // for the local dev server
            deployId: process.env.DEPLOY_ID || '0',
            // On a local dev server, the DEPLOY_TARGET environment variable
            // isn't defined by default. Developers may define it if it's
            // used by the UPWA to modify behaviour.
            deployTarget: process.env.DEPLOY_TARGET || 'local',
            proxyConfigs,
            // The request class (undefined by default)
            requestClass: res.locals.requestClass,
        },
    }
}

const serverRenderer =
    ({clientStats, serverStats}) =>
    (req, res, next) =>
        render(req, res)

export default serverRenderer<|MERGE_RESOLUTION|>--- conflicted
+++ resolved
@@ -28,13 +28,8 @@
 import Switch from '../universal/components/switch'
 import {getRoutes, routeComponent} from '../universal/components/route-component'
 import * as errors from '../universal/errors'
-<<<<<<< HEAD
-import {detectDeviceType} from 'pwa-kit-runtime/utils/ssr-server'
+import {detectDeviceType, isRemote} from 'pwa-kit-runtime/utils/ssr-server'
 import {proxyConfigs} from 'pwa-kit-runtime/utils/ssr-shared'
-=======
-import {detectDeviceType, isRemote} from '../../utils/ssr-server'
-import {proxyConfigs} from '../../utils/ssr-shared'
->>>>>>> 6487612d
 
 import sprite from 'svg-sprite-loader/runtime/sprite.build'
 
@@ -54,17 +49,7 @@
     'title',
 ]
 
-<<<<<<< HEAD
-const TTI_POLYFILL_SCRIPT = [
-    `!function(){if('PerformanceLongTaskTiming' in window){var g=window.__tti={e:[]};`,
-    `g.o=new PerformanceObserver(function(l){g.e=g.e.concat(l.getEntries())});`,
-    `g.o.observe({entryTypes:['longtask']})}}();`,
-].join('')
-
-export const ALLOWLISTED_INLINE_SCRIPTS = [TTI_POLYFILL_SCRIPT]
-=======
 export const ALLOWLISTED_INLINE_SCRIPTS = []
->>>>>>> 6487612d
 
 /**
  * Convert from thrown Error or String to {message, status} that we need for
@@ -307,21 +292,7 @@
 
     const html = ReactDOMServer.renderToString(
         <Document
-<<<<<<< HEAD
-            head={[
-                <script
-                    id="performance-metrics"
-                    key="performance-metrics"
-                    dangerouslySetInnerHTML={{
-                        __html: TTI_POLYFILL_SCRIPT,
-                    }}
-                    {...scriptProps}
-                />,
-                ...helmetHeadTags,
-            ]}
-=======
             head={[...helmetHeadTags]}
->>>>>>> 6487612d
             html={appHtml}
             afterBodyStart={svgs}
             beforeBodyEnd={scripts}
