--- conflicted
+++ resolved
@@ -2,17 +2,14 @@
   "name": "pwa-kit-react-sdk",
   "version": "1.4.0-dev",
   "description": "A library that supports the isomorphic React rendering pipeline for Commerce Cloud Managed Runtime apps",
-  "repository": {
-    "type": "git",
-    "url": "git+https://github.com/mobify/mobify-platform-sdks.git"
-  },
-  "license": "SEE LICENSE IN LICENSE",
-  "author": "dev@mobify.com",
   "main": "dist/index.js",
   "bin": {
-    "sdk-create-hash-manifest": "bin/create-hash-manifest.js",
     "sdk-pwa-build": "bin/pwa-build.js",
-    "sdk-upload": "bin/upload.js"
+    "sdk-upload": "bin/upload.js",
+    "sdk-create-hash-manifest": "bin/create-hash-manifest.js"
+  },
+  "engines": {
+    "node": "^12.0.0 || ^14.0.0"
   },
   "files": [
     "bin",
@@ -24,21 +21,17 @@
     "webpack",
     "schemas"
   ],
+  "publishConfig": {
+    "directory": "dist"
+  },
   "scripts": {
+    "prepare": "npm run prod:build",
+    "prod:build": "cross-env NODE_ENV=production internal-lib-build build",
     "dev:watch": "watch 'npm run dev:build' src/",
-    "format": "prettier --write \"**/*.{js,jsx}\"",
     "lint": "npm run lint:js",
     "lint:fix": "npm run lint:js -- --fix",
     "lint:js": "eslint \"**/*.{js,jsx}\"",
-    "prepare": "npm run prod:build",
-    "prod:build": "cross-env NODE_ENV=production internal-lib-build build",
     "test": "cross-env NODE_ENV=test jest --maxWorkers=2",
-<<<<<<< HEAD
-    "test:inspect": "node --inspect-brk jest --runInBand",
-    "test:integration": "cross-env TEST_TYPE=integration npm run test",
-    "test:watch": "npm test -- --watch",
-    "version": "node ./scripts/version.js"
-=======
     "test:watch": "npm test -- --watch",
     "test:inspect": "node --inspect-brk jest --runInBand",
     "version": "node ./scripts/version.js",
@@ -54,200 +47,6 @@
   },
   "author": "dev@mobify.com",
   "license": "SEE LICENSE IN LICENSE",
-  "dependencies": {
-    "ajv": "^8.8.2",
-    "archiver": "1.3.0",
-    "aws-sdk": "^2.984.0",
-    "aws-serverless-express": "3.3.5",
-    "bluebird": "^3.5.1",
-    "body-parser": "^1.19.0",
-    "chalk": "1.1.3",
-    "compression": "1.7.4",
-    "copy-webpack-plugin": "^9.0.1",
-    "event-emitter": "^0.3.5",
-    "git-rev-sync": "^3.0.1",
-    "glob": "7.1.1",
-    "header-case": "1.0.1",
-    "hoist-non-react-statics": "^3.3.1",
-    "http-proxy-middleware": "0.21.0",
-    "lodash": "^4.17.20",
-    "merge-descriptors": "^1.0.1",
-    "mime-types": "2.1.32",
-    "minimatch": "3.0.4",
-    "mkdirp": "^1.0.4",
-    "morgan": "1.9.1",
-    "prop-types": "^15.6.0",
-    "raf": "^3.4.0",
-    "react-uid": "^2.2.0",
-    "request": "^2.88.0",
-    "rimraf": "2.6.1",
-    "serialize-javascript": "^6.0.0",
-    "set-cookie-parser": "^2.2.1",
-    "tti-polyfill": "0.2.2",
-    "ua-parser-js": "^0.7.24",
-    "url-parse": "^1.4.7",
-    "validator": "^13.7.0",
-    "webpack-bundle-analyzer": "^4.4.0",
-    "webpack-notifier": "^1.12.0",
-    "whatwg-encoding": "^1.0.5",
-    "yargs": "15.4.1"
-  },
-  "devDependencies": {
-    "@babel/cli": "^7.4.4",
-    "@babel/core": "^7.4.5",
-    "@babel/parser": "^7.5.5",
-    "@babel/plugin-proposal-object-rest-spread": "^7.4.4",
-    "@babel/plugin-transform-async-to-generator": "^7.7.0",
-    "@babel/plugin-transform-modules-commonjs": "^7.4.4",
-    "@babel/plugin-transform-object-assign": "^7.2.0",
-    "@babel/plugin-transform-runtime": "^7.6.2",
-    "@babel/preset-env": "^7.4.5",
-    "@babel/preset-react": "^7.0.0",
-    "@babel/register": "^7.4.4",
-    "@babel/runtime": "^7.7.2",
-    "@babel/runtime-corejs2": "^7.4.5",
-    "@babel/traverse": "^7.5.5",
-    "@loadable/babel-plugin": "^5.13.2",
-    "@loadable/component": "^5.15.0",
-    "@loadable/server": "^5.15.0",
-    "@loadable/webpack-plugin": "^5.15.0",
-    "@wojtekmaj/enzyme-adapter-react-17": "^0.6.6",
-    "aws-lambda-test-utils": "^1.3.0",
-    "babel-eslint": "^10.1.0",
-    "babel-jest": "^26.6.3",
-    "babel-loader": "^8.0.6",
-    "babel-plugin-dynamic-import-node-babel-7": "^2.0.7",
-    "babel-plugin-formatjs": "10.2.20",
-    "cross-env": "^5.2.0",
-    "enzyme": "^3.8.0",
-    "enzyme-adapter-react-16": "1.15.2",
-    "eslint": "7.31.0",
-    "eslint-config-prettier": "4.0.0",
-    "eslint-import-resolver-webpack": "0.10.0",
-    "eslint-plugin-header": "^3.1.1",
-    "eslint-plugin-import": "2.23.4",
-    "eslint-plugin-jsx-a11y": "6.4.1",
-    "eslint-plugin-prettier": "3.0.1",
-    "eslint-plugin-react": "7.24.0",
-    "express": "^4.16.4",
-    "ignore-loader": "^0.1.2",
-    "jest": "^26.6.3",
-    "jest-cli": "^26.6.3",
-    "jest-environment-jsdom": "^26.6.2",
-    "jest-environment-jsdom-global": "^2.0.4",
-    "jest-expect-message": "1.0.0",
-    "jest-fetch-mock": "^2.1.2",
-    "nock": "^13.1.1",
-    "node-fetch": "2.6.1",
-    "node-html-parser": "^3.3.4",
-    "prettier": "1.18.2",
-    "react": "^17.0.2",
-    "react-dom": "^17.0.2",
-    "react-helmet": "5.2.0",
-    "react-router-dom": "^5.1.2",
-    "replace-in-file": "^6.2.0",
-    "s3rver": "^3.1.0",
-    "semver": "^7.3.2",
-    "shelljs": "^0.8.5",
-    "sinon": "2.3.2",
-    "superagent": "^6.1.0",
-    "supertest": "^4.0.2",
-    "svg-sprite-loader": "^5.2.1",
-    "watch": "1.0.1",
-    "webpack": "^5.39.1",
-    "webpack-cli": "^4.7.2"
-  },
-  "peerDependencies": {
-    "@loadable/component": "^5.15.0",
-    "@loadable/server": "^5.15.0",
-    "@loadable/webpack-plugin": "^5.15.0",
-    "express": "^4.16.4",
-    "react": ">=16.14 || <18",
-    "react-dom": ">=16.14 || <18",
-    "react-helmet": "6",
-    "react-router-dom": "^5.1.2",
-    "webpack": "5",
-    "webpack-cli": "4"
->>>>>>> 6487612d
-  },
-  "jest": {
-    "cacheDirectory": "./node_modules/.cache",
-    "clearMocks": true,
-    "collectCoverage": true,
-    "collectCoverageFrom": [
-      "**/*.{js,jsx}",
-      "!**/test.{js,jsx}",
-      "!generator-assets/**/*.{js,jsx}",
-      "!coverage/**/*.js",
-      "!dist/**/*.{js,jsx}",
-      "!docs/**/*.{js,jsx}",
-      "!vendor/**/*",
-      "!*.config.js",
-      "!scripts/{setup-jsdom,console-output}.js",
-      "!src/utils/{testing,cookie-manager}.js",
-      "!src/index.js",
-      "!src/{polyfill,test-utils,load-scripts}.js",
-      "!jest-babel-transform.js",
-      "!src/integration-manager/index.js",
-      "!src/integration-manager/types.js",
-      "!src/integration-manager/results.js",
-      "!src/integration-manager/commands.js",
-      "!src/integration-manager/reducer.js",
-      "!src/integration-manager/*/{commands,results,types}.js",
-      "!bin/*.js",
-      "!src/patterns/**/*.{js,jsx}",
-      "!src/templates/**/*.{js,jsx}",
-      "!src/ssr/ssr-polyfills.js",
-      "!src/ssr/server/test_fixtures/*.{js,jsx}",
-      "!src/worker/{main,test-entrypoint}.js",
-      "!temp/**/*",
-      "!temp_static/**/*",
-      "!src/static/*",
-      "!tests/*.js",
-      "!src/webpack/**/*"
-    ],
-    "coverageThreshold": {
-      "global": {
-        "branches": 94,
-        "functions": 87,
-        "lines": 90,
-        "statements": 90
-      }
-    },
-    "moduleFileExtensions": [
-      "js",
-      "jsx",
-      "json"
-    ],
-    "moduleNameMapper": {
-      "^.+\\.svg$": "<rootDir>/tests/emptyStringMock.js"
-    },
-    "setupFiles": [
-      "<rootDir>/scripts/setup-jest.js",
-      "jest-fetch-mock"
-    ],
-    "setupFilesAfterEnv": [
-      "jest-expect-message"
-    ],
-    "testEnvironment": "jest-environment-jsdom-global",
-    "testEnvironmentOptions": {
-      "resources": "usable"
-    },
-    "testPathIgnorePatterns": [
-      "/dist/",
-      "/temp/",
-      "/generator-assets/",
-      "/node_modules/",
-      "/vendor/"
-    ],
-    "testRegex": "\\.?(test|spec)\\.jsx?$",
-    "transform": {
-      "^.+\\.(js|jsx|ts|tsx)$": "./jest-babel-transform.js"
-    },
-    "transformIgnorePatterns": [
-      "node_modules/(?!(jsdom/lib/jsdom/browser/resources/resource-loader))"
-    ]
-  },
   "dependencies": {
     "@loadable/babel-plugin": "^5.13.2",
     "@loadable/component": "^5.15.0",
@@ -302,8 +101,8 @@
     "pwa-kit-build": "^1.3.0-dev",
     "pwa-kit-runtime": "^1.3.0-dev",
     "raf": "^3.4.0",
-    "react": "16.14.0",
-    "react-dom": "16.14.0",
+    "react": "^17.0.2",
+    "react-dom": "^17.0.2",
     "react-helmet": "5.2.0",
     "react-router-dom": "^5.1.2",
     "react-uid": "^2.2.0",
@@ -320,7 +119,6 @@
     "superagent": "^6.1.0",
     "supertest": "^4.0.2",
     "svg-sprite-loader": "^6.0.11",
-    "tti-polyfill": "0.2.2",
     "ua-parser-js": "^0.7.24",
     "url-parse": "^1.4.7",
     "validator": "^13.7.0",
@@ -328,23 +126,95 @@
     "whatwg-encoding": "^1.0.5",
     "yargs": "15.4.1"
   },
+  "devDependencies": {
+    "internal-lib-build": "^1.3.0-dev"
+  },
   "peerDependencies": {
     "@loadable/component": "^5.15.0",
     "@loadable/server": "^5.15.0",
     "@loadable/webpack-plugin": "^5.15.0",
     "express": "^4.16.4",
-    "react": ">=16.14",
-    "react-dom": ">=16.14",
+    "react": ">=16.14 || <18",
+    "react-dom": ">=16.14 || <18",
     "react-helmet": "6",
     "react-router-dom": "^5.1.2"
   },
-  "devDependencies": {
-    "internal-lib-build": "^1.3.0-dev"
-  },
-  "engines": {
-    "node": "^12.0.0 || ^14.0.0"
-  },
-  "publishConfig": {
-    "directory": "dist"
+  "jest": {
+    "transformIgnorePatterns": [
+      "node_modules/(?!(jsdom/lib/jsdom/browser/resources/resource-loader))"
+    ],
+    "transform": {
+      "^.+\\.(js|jsx|ts|tsx)$": "./jest-babel-transform.js"
+    },
+    "setupFiles": [
+      "<rootDir>/scripts/setup-jest.js",
+      "jest-fetch-mock"
+    ],
+    "setupFilesAfterEnv": [
+      "jest-expect-message"
+    ],
+    "cacheDirectory": "./node_modules/.cache",
+    "clearMocks": true,
+    "collectCoverage": true,
+    "collectCoverageFrom": [
+      "**/*.{js,jsx}",
+      "!**/test.{js,jsx}",
+      "!generator-assets/**/*.{js,jsx}",
+      "!coverage/**/*.js",
+      "!dist/**/*.{js,jsx}",
+      "!docs/**/*.{js,jsx}",
+      "!vendor/**/*",
+      "!*.config.js",
+      "!scripts/{setup-jsdom,console-output}.js",
+      "!src/utils/{testing,cookie-manager}.js",
+      "!src/index.js",
+      "!src/{polyfill,test-utils,load-scripts}.js",
+      "!jest-babel-transform.js",
+      "!src/integration-manager/index.js",
+      "!src/integration-manager/types.js",
+      "!src/integration-manager/results.js",
+      "!src/integration-manager/commands.js",
+      "!src/integration-manager/reducer.js",
+      "!src/integration-manager/*/{commands,results,types}.js",
+      "!bin/*.js",
+      "!src/patterns/**/*.{js,jsx}",
+      "!src/templates/**/*.{js,jsx}",
+      "!src/ssr/ssr-polyfills.js",
+      "!src/ssr/server/test_fixtures/*.{js,jsx}",
+      "!src/worker/{main,test-entrypoint}.js",
+      "!temp/**/*",
+      "!temp_static/**/*",
+      "!src/static/*",
+      "!tests/*.js",
+      "!src/webpack/**/*"
+    ],
+    "coverageThreshold": {
+      "global": {
+        "branches": 94,
+        "functions": 87,
+        "lines": 90,
+        "statements": 90
+      }
+    },
+    "moduleFileExtensions": [
+      "js",
+      "jsx",
+      "json"
+    ],
+    "moduleNameMapper": {
+      "^.+\\.svg$": "<rootDir>/tests/emptyStringMock.js"
+    },
+    "testPathIgnorePatterns": [
+      "/dist/",
+      "/temp/",
+      "/generator-assets/",
+      "/node_modules/",
+      "/vendor/"
+    ],
+    "testRegex": "\\.?(test|spec)\\.jsx?$",
+    "testEnvironment": "jest-environment-jsdom-global",
+    "testEnvironmentOptions": {
+      "resources": "usable"
+    }
   }
 }