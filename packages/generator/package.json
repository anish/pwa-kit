--- conflicted
+++ resolved
@@ -16,13 +16,8 @@
     "commander": "2.20.3",
     "deepmerge": "2.2.1",
     "fs-extra": "7.0.1",
-<<<<<<< HEAD
     "inquirer": "7.0.5",
-    "jscodeshift": "^0.6.4"
-=======
-    "inquirer": "6.5.2",
     "jscodeshift": "^0.13.0"
->>>>>>> 1458404a
   },
   "devDependencies": {
     "@babel/cli": "^7.4.4",
