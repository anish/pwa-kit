<!--- Provide a short summary of your changes in the Title field above -->

# Description

<!--- A longer summary of your changes, including: a description of the issue that you’re addressing, a list of required dependencies (if applicable), and any other relavant context. -->

# Types of Changes

<!--- What types of changes does your code introduce? Put an `x` in all the boxes that apply: -->

- [ ] **Bug fix** (non-breaking change that fixes an issue)
- [ ] **New feature** (non-breaking change that adds functionality)
- [ ] **Documentation update**
- [ ] **Breaking change** (could cause existing functionality to not work as expected)

> Breaking changes include:
>
> - Removing a public function or component or prop
> - Adding a required argument to a function
> - Changing the data type of a function parameter or return value
> - Adding a new peer dependency to `package.json`

# Changes

- (change1)

# How to Test-Drive This PR

- (step1)

# Checklists

<!--- Enter an `x` in all the boxes that apply. -->
<!--- If you’re unsure about any of these, don’t hesitate to ask. We’re here to help! -->

## General

<<<<<<< HEAD
- [ ] The code changes are covered by test cases
- [ ] Add a high-level description of your changes to relevant CHANGELOG.md files (**not** required for doc updates)
=======
- [ ] Code follows the code style of this project
- [ ] Changes are covered by test cases
- [ ] CHANGELOG.md updated with a short description of changes (_not_ required for documentation updates)
>>>>>>> 879fdd67

## Accessibility Compliance

You must check off all items in **one** of the follow two lists:

- [ ] There are no changes to UI

_or..._

- [ ] Changes were tested with a Screen Reader (iOS VoiceOver or Android Talkback) and had no issues
- [ ] Changes comply with [WCAG 2.0 guidelines levels A and AA](https://www.wuhcag.com/wcag-checklist/)
- [ ] Changes to common UI patterns and interactions comply with [WAI-ARIA best practices](https://www.w3.org/TR/wai-aria-practices-1.1/)

## Localization

- [ ] Changes include a UI text update in the Retail React App (which requires translation)<|MERGE_RESOLUTION|>--- conflicted
+++ resolved
@@ -35,14 +35,8 @@
 
 ## General
 
-<<<<<<< HEAD
-- [ ] The code changes are covered by test cases
-- [ ] Add a high-level description of your changes to relevant CHANGELOG.md files (**not** required for doc updates)
-=======
-- [ ] Code follows the code style of this project
 - [ ] Changes are covered by test cases
 - [ ] CHANGELOG.md updated with a short description of changes (_not_ required for documentation updates)
->>>>>>> 879fdd67
 
 ## Accessibility Compliance
 
